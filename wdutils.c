--- conflicted
+++ resolved
@@ -1,1517 +1,1500 @@
-/*
- * Copyright (c) 2013-2016 Dan Lukes
- * 	Linux specific code (c) 2016 Marc Chalain
- * All rights reserved.
- * 
- * Redistribution and use in source and binary forms, with or without
- * modification, are permitted provided that the following conditions are met:
- *     * Redistributions of source code must retain the above copyright
- *       notice, this list of conditions and the following disclaimer.
- *     * Redistributions in binary form must reproduce the above copyright
- *       notice, this list of conditions and the following disclaimer in the
- *       documentation and/or other materials provided with the distribution.
- *     * Neither the name of the copyright holder nor the
- *       names of its contributors may be used to endorse or promote products
- *       derived from this software without specific prior written permission.
- *
- * THIS SOFTWARE IS PROVIDED BY THE COPYRIGHT HOLDERS AND CONTRIBUTORS "AS IS" AND
- * ANY EXPRESS OR IMPLIED WARRANTIES, INCLUDING, BUT NOT LIMITED TO, THE IMPLIED
- * WARRANTIES OF MERCHANTABILITY AND FITNESS FOR A PARTICULAR PURPOSE ARE
- * DISCLAIMED. IN NO EVENT SHALL <COPYRIGHT HOLDER> BE LIABLE FOR ANY
- * DIRECT, INDIRECT, INCIDENTAL, SPECIAL, EXEMPLARY, OR CONSEQUENTIAL DAMAGES
- * (INCLUDING, BUT NOT LIMITED TO, PROCUREMENT OF SUBSTITUTE GOODS OR SERVICES;
- * LOSS OF USE, DATA, OR PROFITS; OR BUSINESS INTERRUPTION) HOWEVER CAUSED AND
- * ON ANY THEORY OF LIABILITY, WHETHER IN CONTRACT, STRICT LIABILITY, OR TORT
- * (INCLUDING NEGLIGENCE OR OTHERWISE) ARISING IN ANY WAY OUT OF THE USE OF THIS
- * SOFTWARE, EVEN IF ADVISED OF THE POSSIBILITY OF SUCH DAMAGE.
- */
-
-#include <sys/cdefs.h>
-
-#include <sys/ioctl.h>
-#include <sys/types.h>
-
-#include <stdio.h>
-#include <stdlib.h>
-#include <string.h>
-#include <unistd.h>
-#include <inttypes.h>
-#include <fcntl.h>
-#include <err.h>
-#include <getopt.h>
-#include <assert.h>
-#include <iconv.h>
-
-#include <arpa/inet.h>
-#include <termios.h>
-
-#ifdef __FreeBSD__
-#include <sha256.h>
-
-#include <cam/scsi/scsi_message.h>
-#include <camlib.h>
-
-#define SCSI_DIR_IN CAM_DIR_IN
-#define SCSI_DIR_OUT CAM_DIR_OUT
-
-typedef struct cam_device scsi_device;
-#endif
-
-
-#ifndef max
-#define max(a,b) ((a)>(b)?(a):(b))
-#endif
-#ifndef min
-#define min(a,b) ((a)<(b)?(a):(b))
-#endif
-
-#ifdef __linux__
-#include <openssl/sha.h>
-#include <errno.h>
-#include <scsi/sg.h>
-#include <sys/ioctl.h>
-
-#define restrict __restrict
-#define __restrict const
-
-#define SCSI_DIR_IN 0x01
-#define SCSI_DIR_OUT 0x02
-
-typedef struct
-{
-	int fd;
-} scsi_device;
-
-int arc4random_buf(char *buf, int size)
-{
-	int fd = open("/dev/random", O_RDONLY);
-	size -= read(fd, buf, size);
-	close(fd);
-	return size;
-}
-#endif
-
-static int	scsicmd(scsi_device *device, char *cdb, int cdb_len, u_int32_t flags, u_int8_t * data_ptr, ssize_t * data_bytes);
-
-static		size_t
-chconv(const char *fromcode, const char *tocode, const char *inbuf, size_t * insize,
-       char *outbuf, size_t * outsize)
-{
-
-	size_t		cc;
-	static iconv_t	cd = (iconv_t) (-1);
-
-	cd = iconv_open(tocode, fromcode);
-	if (cd == (iconv_t) (-1)) {
-		return -1;
-	}
-	cc = iconv(cd, (char**)&inbuf, insize, &outbuf, outsize);
-	iconv_close(cd);
-
-	return cc;
-}
-
-
-static void
-hexdump(const void *ptr, int length, const char *hdr)
-{
-	int i, j, k;
-	int cols = 16;
-	const unsigned char *cp;
-	char delim = ' ';
-
-	if (hdr != NULL)
-		printf("%s\n", hdr);
-
-	cp = ptr;
-	for (i = 0; i < length; i+= cols) {
-
-		printf("%04x  ", i);
-
-		for (j = 0; j < cols; j++) {
-			k = i + j;
-			if (k < length)
-				printf("%c%02x", delim, cp[k]);
-			else
-				printf("   ");
-		}
-
-		printf("  |");
-		for (j = 0; j < cols; j++) {
-			k = i + j;
-			if (k >= length)
-				printf(" ");
-			else if (cp[k] >= ' ' && cp[k] <= '~')
-				printf("%c", cp[k]);
-			else
-				printf(".");
-		}
-		printf("|");
-		printf("\n");
-	}
-}
-
-
-struct sHandyStoreDescr {
-	int		isValid;
-	int		LastHandyBlockAddress;
-	int		BlockLength;
-	short unsigned int reserved1;
-	short unsigned int MaximumTransferLength;
-};
-
-static int
-GetHandyStoreSize(scsi_device *device, struct sHandyStoreDescr *h)
-{
-	char		cdb       [] = {0xD5, 0x00,
-		0x00, 0x00, 0x00, 0x00,
-	0x00, 0x00, 0x00, 0x00};
-
-	int		cc;
-	static unsigned char sector[512];
-	ssize_t		ssector = sizeof(sector);
-
-
-	h->isValid = 0;
-	cc = scsicmd(device, cdb, sizeof(cdb), SCSI_DIR_IN, sector, &ssector);
-	if (h != NULL) {
-		h->LastHandyBlockAddress = ntohl(*(uint32_t *) (sector + 0));
-		h->BlockLength = ntohl(*(uint32_t *) (sector + 4));
-		h->reserved1 = ntohs(*(uint16_t *) (sector + 8));
-		h->MaximumTransferLength = ntohs(*(uint16_t *) (sector + 10));
-		h->isValid = 1;
-	}
-	//hexdump(sector, ssector, NULL);
-
-	return cc;
-}
-
-static int
-ReadHandyStore(scsi_device *device, int page, unsigned char *sector, ssize_t * ssector)
-{
-	char		cdb       [] = {0xD8, 0x00,
-		0x00, 0x00, 0x00, 0x0F,
-	0x00, 0x00, 0x01, 0x00};
-
-	int		cc;
-
-
-	*(uint32_t *) (cdb + 2) = htonl(page);
-
-	cc = scsicmd(device, cdb, sizeof(cdb), SCSI_DIR_IN, sector, ssector);
-
-	return cc;
-}
-
-static unsigned char
-HSBChecksum(unsigned char *sect)
-{
-	unsigned char	cl = 0;
-	int		i;
-
-	for (i = cl = 0; i < 510; i++) {
-		cl += sect[i];
-	};
-
-	cl += sect[0]; // Some WD Utils count sect[0] twice, some not ...
-
-	return (-cl) & 0xFF;
-}
-
-
-enum {
-	HandStoreSecurityBlock = 1,
-	HandStoreUserSettingBlock = 2
-};
-
-struct sHandyStoreB1 {
-	uint8_t		isValid;
-	uint8_t		Signature[4];
-	uint8_t		reserved1[4];
-	int		IterationCount;
-	char		Salt      [2 * (4 + 1)];
-	uint8_t		reserved2[4];
-	char		hint      [2 * (101 + 1)];
-	uint8_t		reserved3[285];
-	uint8_t		checksum;
-
-};
-
-static int
-ReadHandyStoreBlock1(scsi_device *device, struct sHandyStoreB1 *h)
-{
-	int		cc;
-	const char	Signature[4] = {0x00, 0x01, 'D', 'W'};
-	static unsigned char sector[512];
-	ssize_t		ssector = sizeof(sector);
-
-
-	cc = ReadHandyStore(device, HandStoreSecurityBlock, sector, &ssector);
-	if (cc != 0)
-		return cc;
-	if (HSBChecksum(sector) != sector[511]) {
-		warnx("Wrong HSB1 checksum");
-		return 1;
-	}
-	if (memcmp(Signature, sector, 4) != 0) {
-		warnx("Wrong HSB1 signature ");
-		return 1;
-	}
-	if (h != NULL) {
-		size_t		ol;
-
-		memcpy(h->Signature, sector + 0, 4);
-		memcpy(h->reserved1, sector + 4, 4);
-		h->IterationCount = *(uint32_t *) (sector + 8);
-		ol = sizeof(h->Salt);
-		memcpy(h->Salt, sector + 12, 2 * 4);
-		h->Salt[2 * 4] = h->Salt[2 * 4 + 1] = '\0';
-		memcpy(h->reserved2, sector + 20, 4);
-		memcpy(h->hint, sector + 24, 2 * 101);
-		h->hint[2 * 101] = h->hint[2 * 101 + 1] = '\0';
-		memcpy(h->reserved3, sector + 226, 285);
-		h->checksum = sector[511];
-	}
-	//hexdump(sector, ssector, NULL);
-
-	return cc;
-}
-
-static void
-print_HDBlock1(FILE * fp, struct sHandyStoreB1 *h)
-{
-	char		out       [202];
-	size_t		il     , ol, cc;
-
-	if (h->isValid == 0)
-		return;
-
-	fprintf(fp, "IterationCount=%d\n", h->IterationCount);
-
-	il = 2 * 4;
-	ol = sizeof(out);
-	memset(out, 0, sizeof(out));
-	cc = chconv("UCS-2LE", "ASCII//IGNORE", h->Salt, &il, out, &ol);
-	fprintf(fp, "Salt='%s'\n", out);
-
-	il = 2 * 101;
-	ol = sizeof(out);
-	memset(out, 0, sizeof(out));
-	cc = chconv("UCS-2LE", "ASCII//IGNORE", h->hint, &il, out, &ol);
-	fprintf(fp, "Hint='%s'\n", out);
-}
-
-
-
-
-struct sHandyStoreB2 {
-	uint8_t		isValid;
-	uint8_t		Signature[4];
-	uint8_t		reserved1[4];
-	uint8_t		Label  [64];
-	uint8_t		reserved[439];
-	uint8_t		checksum;
-
-};
-
-static int
-ReadHandyStoreBlock2(scsi_device *device, struct sHandyStoreB2 *h)
-{
-	int		cc;
-	const char	Signature[4] = {0x00, 0x02, 'D', 'W'};
-	static unsigned char sector[512];
-	ssize_t		ssector = sizeof(sector);
-
-
-	cc = ReadHandyStore(device, HandStoreUserSettingBlock, sector, &ssector);
-	if (cc != 0)
-		return cc;
-	if (HSBChecksum(sector) != sector[511]) {
-		warnx("Wrong HSB2 checksum");
-		return 1;
-	}
-	if (memcmp(Signature, sector, 4) != 0) {
-		warnx("Wrong HSB2 signature ");
-		return 1;
-	}
-	if (h != NULL) {
-		memcpy(h->Signature, sector + 0, 4);
-		memcpy(h->reserved1, sector + 4, 4);
-		memcpy(h->Label, sector + 8, 64);
-		memcpy(h->reserved, sector + 72, 439);
-		h->checksum = sector[511];
-	}
-	//hexdump(sector, ssector, NULL);
-
-	return cc;
-}
-
-static void
-print_HDBlock2(FILE * fp, struct sHandyStoreB2 *h)
-{
-	char		out       [32 + 1];
-	size_t		il     , ol, cc;
-
-	if (h->isValid == 0)
-		return;
-
-	il = 2 * 32;
-	ol = sizeof(out);
-	memset(out, 0, sizeof(out));
-	cc = chconv("UCS-2LE", "ASCII//IGNORE", h->Label, &il, out, &ol);
-	fprintf(fp, "Label='%s'\n", out);
-}
-
-static int
-WriteHandyStore(scsi_device *device, int page, unsigned char *sector, ssize_t ssector)
-{
-	char	cdb	[] = {0xDA, 0x00,
-		0x00, 0x00, 0x00, 0x0F,
-	0x00, 0x00, 0x01, 0x00};
-
-	int	cc;
-
-
-	*(uint32_t *) (cdb + 2) = htonl(page);
-	*(uint16_t *) (cdb + 7) = htons(ssector/512);
-
-	cc = scsicmd(device, cdb, sizeof(cdb), SCSI_DIR_OUT, sector, &ssector);
-
-	return cc;
-}
-
-struct sEncryptionStatus {
-	uint8_t		isValid;
-	uint8_t		Signature;
-	uint8_t		reserved1[2];
-	uint8_t		SecurityState;
-	uint8_t		CurrentCipherID;
-	uint8_t		reserved2;
-	short int	PasswordLength;
-	uint8_t		KeyResetEnabler[4];
-	uint8_t		reserved3[3];
-	uint8_t		NumberOfCiphers;
-	uint8_t		CipherList[16];
-};
-
-
-static int
-GetEncryptionStatus(scsi_device *device, struct sEncryptionStatus *e)
-{
-	char		cdb       [] = {0xC0, 0x45,
-		0x00, 0x00, 0x00, 0x00,
-		0x00,
-		0x00, 0x30,
-	0x00};
-
-	int		cc;
-	static unsigned char sector[512];
-	ssize_t		ssector = sizeof(sector);
-
-
-	e->isValid = 0;
-	cc = scsicmd(device, cdb, sizeof(cdb), SCSI_DIR_IN, sector, &ssector);
-	if (cc != 0)
-		return cc;
-
-	if (sector[0] != 0x45) {
-		warnx("Wrong encryption status signature %X", (int)sector[0]);
-		return 1;
-	}
-	if (e != NULL) {
-		e->Signature = sector[0];
-		e->reserved1[0] = sector[1];
-		e->reserved1[1] = sector[2];
-		e->SecurityState = sector[3];
-		e->CurrentCipherID = sector[4];
-		e->reserved2 = sector[5];
-		e->PasswordLength = ntohs(*(uint16_t *) (sector + 6));
-		memcpy(e->KeyResetEnabler, sector + 8, 4);
-		memcpy(e->reserved3, sector + 12, 3);
-		e->NumberOfCiphers = sector[15];
-		memset(e->CipherList, 0, sizeof(e->CipherList));
-		memcpy(e->CipherList, sector + 16, max(e->NumberOfCiphers, sizeof(e->CipherList)));
-		e->isValid = 1;
-	}
-	//hexdump(sector, ssector, NULL);
-
-	return cc;
-}
-
-static void
-mkPasswordBlock(unsigned char *pwblock, char *Salt, int IterationCount, char *password, int passwordlen)
-{
-	SHA256_CTX	ctx;
-	int		i;
-	char		pw        [512];
-	int		pwlen = 0;
-
-	for (i = 0; i < 4; i++) {
-		if (Salt[2 * i] == '\0' && Salt[2 * i + 1] == '\0') {
-			break;
-		}
-		pw[2 * i] = Salt[2 * i];
-		pw[2 * i + 1] = Salt[2 * i + 1];
-	};
-	pwlen = i;
-
-	for (i = 0; i < passwordlen / 2; i++) {
-		if (password[2 * i] == '\0' && password[2 * i + 1] == '\0') {
-			break;
-		}
-		pw[2 * (i + pwlen)] = password[2 * i];
-		pw[2 * (i + pwlen) + 1] = password[2 * i + 1];
-	};
-	pwlen += i;
-
-	SHA256_Init(&ctx);
-	SHA256_Update(&ctx, pw, 2 * pwlen);
-	SHA256_Final(pwblock, &ctx);
-
-	for (i = 1; i < IterationCount; i++) {
-		SHA256_Init(&ctx);
-		SHA256_Update(&ctx, pwblock, 32);
-		SHA256_Final(pwblock, &ctx);
-	}
-
-}
-
-static int
-Unlock(scsi_device *device, char *password, int passwordlen)
-{
-	struct sEncryptionStatus e = {.isValid = 0}, enew = {.isValid = 0};
-	struct sHandyStoreB1 h = {.isValid = 0};
-	unsigned char	pwblock[8 + 32];
-	ssize_t		pwblen;
-
-	char		cdb       [] = {0xC1, 0xE1,
-		0x00, 0x00, 0x00, 0x00,
-		0x00,
-		0x00, 0x28,
-	0x00};
-
-	int		cc;
-
-//	hexdump(password, passwordlen, "Password ");
-
-	cc = GetEncryptionStatus(device, &e);
-	if (e.SecurityState != 1 || password == NULL || passwordlen <= 0)
-		return e.SecurityState;
-
-	switch (e.CurrentCipherID) {
-	case 0x10:
-	case 0x12:
-	case 0x18:
-		pwblen = 16;
-		break;
-	case 0x20:
-	case 0x22:
-	case 0x28:
-		pwblen = 32;
-		break;
-	case 0x30:
-		pwblen = 32;
-		break;
-	default:
-		warnx("Unsupported cipher 0x%02X", e.CurrentCipherID);
-		return e.SecurityState;
-	}
-	cc = ReadHandyStoreBlock1(device, &h);
-	if ( cc != 0) {
-		size_t il, ol;
-		warnx("Unreadable HSB#1 (cc=%d), trying default", cc);
-		h.IterationCount=1000;
-		il = 4;
-		ol = 8;
-		cc = chconv("ASCII", "UCS-2LE", "WDC.", &il, h.Salt, &ol);
-	}
-
-	memset(pwblock, 0, 8);
-	mkPasswordBlock(pwblock + 8, h.Salt, h.IterationCount, password, passwordlen);
-
-	pwblock[0 + 0] = 0x45;
-	*((uint16_t *) (pwblock + 4 + 2)) = htons(pwblen);
-	pwblen += 8;
-	cdb[8] = pwblen;
-
-//	hexdump(cdb, sizeof(cdb), "CDB ");
-//	hexdump(pwblock, pwblen, "PWB ");
-
-	cc = scsicmd(device, cdb, sizeof(cdb), SCSI_DIR_OUT, pwblock, &pwblen);
-	//if (cc != 0)
-		//return cc;
-
-	cc = GetEncryptionStatus(device, &enew);
-	//warnx("SecurityState %d->%d", e.SecurityState, enew.SecurityState);
-	return enew.SecurityState;
-}
-
-static int
-ChangePassword(scsi_device *device, char *oldpassword, int oldpasswordlen, char *newpassword, int newpasswordlen)
-{
-	struct sEncryptionStatus e = {.isValid = 0}, enew = {.isValid = 0};
-	struct sHandyStoreB1 h = {.isValid = 0};
-	unsigned char	pwblock[4 + 4 + 2 * (32)];
-	ssize_t		pwblen;
-
-	char		cdb       [] = {0xC1, 0xE2,
-		0x00, 0x00, 0x00, 0x00,
-		0x00,
-		0x00, 0x48,
-	0x00};
-
-	int		cc;
-
-	//hexdump(oldpassword, oldpasswordlen, "OldPassword ");
-	//hexdump(newpassword, newpasswordlen, "NewPassword ");
-
-
-	cc = GetEncryptionStatus(device, &e);
-	if (1 == 0 && e.SecurityState != 0 && e.SecurityState != 2)
-		return e.SecurityState;
-
-	switch (e.CurrentCipherID) {
-	case 0x10:
-	case 0x12:
-	case 0x18:
-		pwblen = 16;
-		break;
-	case 0x20:
-	case 0x22:
-	case 0x28:
-		pwblen = 32;
-		break;
-	case 0x30:
-		pwblen = 32;
-		break;
-	default:
-		warnx("Unsupported cipher 0x%02X", e.CurrentCipherID);
-		return e.SecurityState;
-	}
-	if ((oldpassword == NULL || oldpasswordlen <= 0) && (newpassword == NULL || newpasswordlen <= 0)) {
-		//No change, return current status
-			return e.SecurityState;
-	}
-	cc = ReadHandyStoreBlock1(device, &h);
-	if ( cc != 0) {
-		size_t il, ol;
-		warnx("Unreadable HSB#1 (cc=%d), trying default", cc);
-		h.IterationCount=1000;
-		il = 4;
-		ol = 8;
-		cc = chconv("ASCII", "UCS-2LE", "WDC.", &il, h.Salt, &ol);
-	}
-
-	memset(pwblock, 0, sizeof(pwblock));
-
-
-	pwblock[0] = 0x45;
-	*((uint16_t *) (pwblock + 4 + 2)) = htons(pwblen);
-	if (oldpassword != NULL && oldpasswordlen > 0) {
-		mkPasswordBlock(pwblock + 4 + 4, h.Salt, h.IterationCount, oldpassword, oldpasswordlen);
-		pwblock[3] |= 0x10;
-	}
-	if (newpassword != NULL && newpasswordlen > 0) {
-		mkPasswordBlock(pwblock + 4 + 4 + 32, h.Salt, h.IterationCount, newpassword, newpasswordlen);
-		pwblock[3] |= 0x01;
-	}
-	if ((pwblock[3] & 0x11) == 0x11)
-		pwblock[3] &= 0xEE;
-
-	pwblen = 4 + 4 + 2 * pwblen;
-	cdb[8] = pwblen;
-
-//	hexdump(cdb, sizeof(cdb), "CDB ");
-//	hexdump(pwblock, pwblen, "PWB ");
-
-	cc = scsicmd(device, cdb, sizeof(cdb), SCSI_DIR_OUT, pwblock, &pwblen);
-	//if (cc != 0)
-		//return cc;
-
-	cc = GetEncryptionStatus(device, &enew);
-	//warnx("SecurityState %d->%d", e.SecurityState, enew.SecurityState);
-	return enew.SecurityState;
-}
-
-static int
-SecureErase(scsi_device *device, unsigned char CipherID, off_t ksize, char *key)
-{
-	struct sEncryptionStatus e = {.isValid = 0}, enew = {.isValid = 0};
-	struct sHandyStoreB1 h = {.isValid = 0};
-	unsigned char	pwblock[4 + 4 + 32];
-	ssize_t		pwblen;
-
-	char		cdb       [] = {0xC1, 0xE3,
-		0x00, 0x00, 0x00, 0x00,
-		0x00,
-		0x00, 0x28,
-	0x00};
-
-	int		cc;
-
-	cc = GetEncryptionStatus(device, &e);
-	if (e.isValid == 0) {
-		warnx("Failed to get current EncryptionStatus");
-		return -1;
-	};
-
-	if (CipherID == 0)
-		CipherID = e.CurrentCipherID;
-
-	memcpy(cdb + 2, e.KeyResetEnabler, 4);
-
-	cc = ReadHandyStoreBlock1(device, &h);
-	if ( cc != 0) {
-		size_t il, ol;
-		warnx("Unreadable HSB#1 (cc=%d), trying default", cc);
-		h.IterationCount=1000;
-		il = 4;
-		ol = 8;
-		cc = chconv("ASCII", "UCS-2LE", "WDC.", &il, h.Salt, &ol);
-	}
-
-	memset(pwblock, 0, sizeof(pwblock));
-
-	pwblock[0 + 0] = 0x45;
-
-	switch (CipherID) {
-	case 0x10:
-	case 0x12:
-	case 0x18:
-		pwblen = 16;
-		pwblock[0 + 3] = 0x01;
-		break;
-	case 0x20:
-	case 0x22:
-	case 0x28:
-		pwblen = 32;
-		pwblock[0 + 3] = 0x01;
-		break;
-	case 0x30:
-		pwblen = 0;
-		pwblock[0 + 3] = 0x00;
-		break;
-	default:
-		warnx("Unsupported cipher 0x%02X", CipherID);
-		return e.SecurityState;
-	}
-
-	pwblock[4 + 0] = CipherID;
-	//New Cipher ID
-		* ((uint16_t *) (pwblock + 4 + 2)) = htons(pwblen * 8);
-
-	arc4random_buf(pwblock + 4 + 4, pwblen);
-	if (pwblen>0) {
-		if (key != NULL && ksize > 0) {
-			if (ksize != pwblen) {
-				warnx("Incorrect key length (%ldB required, %ldB supplied)", pwblen, ksize);
-				return e.SecurityState;
-			}
-			memmove(pwblock + 4 + 4, key, pwblen);
-		} else {
-			arc4random_buf(pwblock + 4 + 4, pwblen);
-		}
-	}
-
-	pwblen += 8;
-	//add header length
-		cdb[8] = pwblen;
-
-//	hexdump(cdb, sizeof(cdb), "CDB ");
-//	hexdump(pwblock, pwblen, "PWB ");
-
-	cc = scsicmd(device, cdb, sizeof(cdb), SCSI_DIR_OUT, pwblock, &pwblen);
-	//if (cc != 0)
-		//return cc;
-
-	cc = GetEncryptionStatus(device, &enew);
-	//warnx("SecurityState %d->%d", e.SecurityState, enew.SecurityState);
-	return enew.isValid == 0 ? -1 : enew.SecurityState;
-}
-
-static int
-StrtocID(char *n)
-{
-	if (n == NULL)
-		return -1;
-	if (strcmp(n, "AES_128_ECB") == 0)
-		return 0x10;
-	else if (strcmp(n, "AES_128_CBC") == 0)
-		return 0x12;
-	else if (strcmp(n, "AES_128_XTS") == 0)
-		return 0x18;
-	else if (strcmp(n, "AES_256_ECB") == 0)
-		return 0x20;
-	else if (strcmp(n, "AES_256_CBC") == 0)
-		return 0x22;
-	else if (strcmp(n, "AES_256_XTS") == 0)
-		return 0x28;
-	else if (strcmp(n, "FDE") == 0)
-		return 0x30;
-	else
-		return -1;
-}
-static char    *
-cIDtoStr(int CipherID)
-{
-	switch (CipherID) {
-	case 0x10:
-		return "AES_128_ECB";
-	case 0x12:
-		return "AES_128_CBC";
-	case 0x18:
-		return "AES_128_XTS";
-	case 0x20:
-		return "AES_256_ECB";
-	case 0x22:
-		return "AES_256_CBC";
-	case 0x28:
-		return "AES_256_XTS";
-	case 0x30:
-		return "FDE";
-	default:
-		return "unknown";
-	}
-}
-
-static char    *
-eIDtoStr(int SecurityStatus)
-{
-	switch (SecurityStatus) {
-	case 0x00:
-		return "No lock";
-	case 0x01:
-		return "Locked";
-	case 0x02:
-		return "Unlocked";
-	case 0x06:
-		return "Locked, unlock blocked";
-	case 0x07:
-		return "No keys";
-	default:
-		return "unknown";
-	}
-}
-
-static void
-print_EncryptionStatus(FILE * fp, struct sEncryptionStatus *e)
-{
-	int		i;
-
-	if (e->isValid == 0)
-		return;
-
-	fprintf(fp, "SecurityState=%d (%s), CurrentCipherID=%02X (%s)\n",
-		(int)e->SecurityState, eIDtoStr((int)e->SecurityState), (int)e->CurrentCipherID, cIDtoStr((int)e->CurrentCipherID));
-	fprintf(fp, "PasswordLength = %d\n",
-		(int)e->PasswordLength);
-	fprintf(fp, "KeyResetEnabler = %02X %02X %02X %02X\n",
-		(int)e->KeyResetEnabler[0], (int)e->KeyResetEnabler[1], (int)e->KeyResetEnabler[2], (int)e->KeyResetEnabler[3]);
-	fprintf(fp, "%d supported ciphers:", e->NumberOfCiphers);
-	for (i = 0; i < e->NumberOfCiphers; i++)
-		fprintf(fp, " %02X (%s)", (int)e->CipherList[i], cIDtoStr((int)e->CipherList[i]));
-	fprintf(fp, "\n");
-}
-
-static int
-ModeSense(scsi_device *device, unsigned char PageCode, unsigned char SubpageCode, unsigned char PageControl, int dbd, unsigned char *data, unsigned char *datalen)
-{
-	ssize_t		dlen;
-
-	char		cdb       [] = {0x1A, 0x00, 0x00, 0x00, 0x00, 0x00};
-
-	int		cc;
-	unsigned char  *mp;
-	ssize_t		mlen;
-
-
-	if (dbd != 0)
-		cdb[1] |= 0x10;
-
-	cdb[2] = ((PageControl & 0x03) << 6) | (PageCode & 0x3F);
-	cdb[3] = SubpageCode;
-	dlen = cdb[4] = *datalen;
-
-	//hexdump(cdb, sizeof(cdb), "CDB ");
-
-	*datalen = 0;
-	cc = scsicmd(device, cdb, sizeof(cdb), SCSI_DIR_IN, data, &dlen);
-	if (cc != 0)
-		return cc;
-
-	dlen = data[0] + 1;
-
-//	hexdump(data, dlen, "MSR ");
-
-	mp = data + 4 + data[3];
-	mlen = dlen - 4 - data[3];
-
-	memcpy(data, mp, mlen);
-	*datalen = mlen;
-
-
-	//hexdump(data, *datalen, "MSE ");
-
-
-	return cc;
-}
-
-enum {
-	kPOWERCONDITIONPAGE = 0x1A,
-	kMODEDEVICECONFIGURATIONPAGE = 0x20,
-	kMODEOPERATIONSPAGE = 0x21
-};
-
-enum {
-	kMODE_SENSE_CURRENT_VALUES = 0x00,
-	kMODE_SENSE_CHANGEABLE_VALUES = 0x01,
-	kMODE_SENSE_DEFAULT_VALUES = 0x02,
-	kMODE_SENSE_SAVED_VALUES = 0x03
-};
-
-
-#define UInt8 unsigned int
-struct sDeviceConfigurationPage {
-	UInt8		pageCode:6;
-	UInt8		reserved1:1;
-	UInt8		ParamSavable:1;
-
-	UInt8		pageLength:8;
-
-	UInt8		signature:8;
-	UInt8		reserved2:8;
-
-	UInt8		DisableSES:1;
-	UInt8		DisableCDROM:1;
-	UInt8		reserved3:5;
-	UInt8		DisableAP:1;
-
-	UInt8		DisableWhiteList:1;
-	UInt8		TwoTBLimit:1;
-	UInt8		reserved4:6;
-
-	UInt8		reserved5:8;
-	UInt8		reserved6:8;
-};
-
-static inline char *
-btos(int b)
-{
-	return (b & 0x01) == 0 ? "false" : "true";
-};
-
-static inline char *
-btof(int b)
-{
-	return (b & 0x01) == 0 ? "ro" : "rw";
-};
-
-static int
-GetDeviceConfigurationPage(scsi_device *device, struct sDeviceConfigurationPage *sdcp, struct sDeviceConfigurationPage *s2)
-{
-	unsigned char	data[127];
-	unsigned char	datalen = sizeof(data);
-	int		cc1       , cc2;
-
-	cc1 = ModeSense(device, kMODEDEVICECONFIGURATIONPAGE, 0, kMODE_SENSE_CURRENT_VALUES, 1, data, &datalen);
-	memset(sdcp, 0, sizeof(*sdcp));
-	memcpy(sdcp, data, min(datalen, sizeof(*sdcp)));
-
-	if (s2 != NULL) {
-		datalen = sizeof(data);
-		cc2 = ModeSense(device, kMODEDEVICECONFIGURATIONPAGE, 0, kMODE_SENSE_CHANGEABLE_VALUES, 1, data, &datalen);
-		memset(s2, 0, sizeof(*s2));
-		memcpy(s2, data, min(datalen, sizeof(*s2)));
-	}
-	return cc1;
-};
-
-static void
-print_SDCP(FILE * fp, struct sDeviceConfigurationPage *s, struct sDeviceConfigurationPage *r)
-{
-	fprintf(fp, "-- MODE PAGE 0x%02X, length=%d\n",
-		(int)s->pageCode, (int)s->pageLength);
-	fprintf(fp, "ParamSavable = %s\n", btos(s->ParamSavable));
-	if (r->reserved1 != 0)
-		fprintf(fp, "reserved1 = %s (%s)\n", btos(s->reserved1), btos(r->reserved1));
-	fprintf(fp, "Signature=0x%02X (&0x%02X)\n", (int)s->signature, (int)r->signature);
-	if (r->reserved2 != 0)
-		fprintf(fp, "reserved2 = 0x%02X (&0x%02X)\n", (int)(s->reserved2), (int)(r->reserved2));
-	fprintf(fp, "DisableAP = %s (%s)\n", btos(s->DisableAP), btof(r->DisableAP));
-	fprintf(fp, "DisableCDROM = %s (%s)\n", btos(s->DisableCDROM), btof(r->DisableCDROM));
-	if (r->reserved3 != 0)
-		fprintf(fp, "reserved3 = 0x%02X (&0x%02X)\n", (int)(s->reserved3), (int)(r->reserved3));
-	fprintf(fp, "DisableSES = %s (%s)\n", btos(s->DisableSES), btof(r->DisableSES));
-	fprintf(fp, "TwoTBLimit = %s (%s)\n", btos(s->TwoTBLimit), btof(r->TwoTBLimit));
-	fprintf(fp, "DisableWhiteList = %s (%s)\n", btos(s->DisableWhiteList), btof(r->DisableWhiteList));
-	if (r->reserved4 != 0)
-		fprintf(fp, "reserved4 = 0x%02X (&0x%02X)\n", (int)(s->reserved4), (int)(r->reserved4));
-	if (r->reserved5 != 0)
-		fprintf(fp, "reserved5 = 0x%02X (&0x%02X)\n", (int)(s->reserved5), (int)(r->reserved5));
-	if (r->reserved6 != 0)
-		fprintf(fp, "reserved6 = 0x%02X (&0x%02X)\n", (int)(s->reserved6), (int)(r->reserved6));
-	fprintf(fp, "\n");
-};
-
-struct sOperationsPage {
-	UInt8		pageCode:6;
-	UInt8		reserved1:1;
-	UInt8		ParamSavable:1;
-
-	UInt8		pageLength:8;
-
-	UInt8		signature:8;
-	UInt8		reserved2:8;
-
-	UInt8		eSATA15:	1;
-	UInt8		LooseSB2:1;
-	UInt8		reserved3:6;
-
-	UInt8		enableCDEject:1;
-	UInt8		CDMediaValid:1;
-	UInt8		reserved4:6;
-
-	UInt8		reserved5:8;
-	UInt8		reserved6:8;
-	UInt8		powerLEDBrite:8;
-	UInt8		backlightBrite:8;
-
-	UInt8		whiteOnBlack:1;
-	UInt8		reserved7:7;
-
-	UInt8		reserved8:8;
-
-};
-
-static int
-GetOperationsPage(scsi_device *device, struct sOperationsPage *ocp, struct sOperationsPage *o2)
-{
-	unsigned char	data[127];
-	unsigned char	datalen = sizeof(data);
-	int		cc1       , cc2;
-
-	cc1 = ModeSense(device, kMODEOPERATIONSPAGE, 0, kMODE_SENSE_CURRENT_VALUES, 1, data, &datalen);
-	memset(ocp, 0, sizeof(*ocp));
-	memcpy(ocp, data, min(datalen, sizeof(*ocp)));
-
-	if (o2 != NULL) {
-		datalen = sizeof(data);
-		cc2 = ModeSense(device, kMODEOPERATIONSPAGE, 0, kMODE_SENSE_CHANGEABLE_VALUES, 1, data, &datalen);
-		memset(o2, 0, sizeof(*o2));
-		memcpy(o2, data, min(datalen, sizeof(*o2)));
-	}
-	return cc1;
-};
-
-static void
-print_OCP(FILE * fp, struct sOperationsPage *s, struct sOperationsPage *r)
-{
-	fprintf(fp, "-- MODE PAGE 0x%02X, length=%d\n",
-		(int)s->pageCode, (int)s->pageLength);
-	fprintf(fp, "ParamSavable = %s\n", btos(s->ParamSavable));
-	if (r->reserved1 != 0)
-		fprintf(fp, "reserved1 = %s (%s)\n", btos(s->reserved1), btos(r->reserved1));
-	fprintf(fp, "Signature=0x%02X (&0x%02X)\n", (int)s->signature, (int)r->signature);
-	if (r->reserved2 != 0)
-		fprintf(fp, "reserved2 = 0x%02X (&0x%02X)\n", (int)(s->reserved2), (int)(r->reserved2));
-	fprintf(fp, "eSATA = %s (%s)\n", btos(s->eSATA15), btof(r->eSATA15));
-	fprintf(fp, "LooseSB2 = %s (%s)\n", btos(s->LooseSB2), btof(r->LooseSB2));
-	if (r->reserved3 != 0)
-		fprintf(fp, "reserved3 = 0x%02X (&0x%02X)\n", (int)(s->reserved3), (int)(r->reserved3));
-	fprintf(fp, "enableCDEject = %s (%s)\n", btos(s->enableCDEject), btof(r->enableCDEject));
-	fprintf(fp, "CDMediaValid = %s (%s)\n", btos(s->CDMediaValid), btof(r->CDMediaValid));
-	if (r->reserved4 != 0)
-		fprintf(fp, "reserved4 = 0x%02X (&0x%02X)\n", (int)(s->reserved4), (int)(r->reserved4));
-	fprintf(fp, "powerLEDBrite = 0x%02X (%s)\n", (int)(s->powerLEDBrite), btof(r->powerLEDBrite));
-	fprintf(fp, "backlightBrite = 0x%02X (%s)\n", (int)(s->backlightBrite), btof(r->backlightBrite));
-	if (r->reserved5 != 0)
-		fprintf(fp, "reserved5 = 0x%02X (&0x%02X)\n", (int)(s->reserved5), (int)(r->reserved5));
-	if (r->reserved6 != 0)
-		fprintf(fp, "reserved6 = 0x%02X (&0x%02X)\n", (int)(s->reserved6), (int)(r->reserved6));
-	fprintf(fp, "whiteOnBlack = %s (%s)\n", btos(s->whiteOnBlack), btof(r->whiteOnBlack));
-	if (r->reserved7 != 0)
-		fprintf(fp, "reserved7 = 0x%02X (&0x%02X)\n", (int)(s->reserved7), (int)(r->reserved7));
-	if (r->reserved8 != 0)
-		fprintf(fp, "reserved8 = 0x%02X (&0x%02X)\n", (int)(s->reserved8), (int)(r->reserved8));
-	fprintf(fp, "\n");
-};
-
-#ifdef __FreeBSD__
-static
-int
-scsicmd(scsi_device *device, char *cdb, int cdb_len, u_int32_t flags, u_int8_t * data_ptr, ssize_t * data_bytes)
-{
-	union ccb      *ccb;
-	int		error = 0;
-	int		retval;
-	int		retry_count = 0;
-	int		timeout = 5000;
-
-	ccb = cam_getccb(device);
-
-	if (ccb == NULL) {
-		warnx("scsicmd: error allocating ccb");
-		return (1);
-	}
-	bzero(&(&ccb->ccb_h)[1],
-	      sizeof(union ccb) - sizeof(struct ccb_hdr));
-
-
-	if (retry_count > 0)
-		flags |= CAM_PASS_ERR_RECOVER;
-
-	/* Disable freezing the device queue */
-	flags |= CAM_DEV_QFRZDIS;
-
-	/*
-	 * We should probably use csio_build_visit or something like that
-	 * here, but it's easier to encode arguments as you go. The
-	 * alternative would be skipping the CDB argument and then encoding
-	 * it here, since we've got the data buffer argument by now.
-	 */
-	bcopy(cdb, &ccb->csio.cdb_io.cdb_bytes, cdb_len);
-
-	cam_fill_csio(&ccb->csio,
-		       /* retries */ retry_count,
-		       /* cbfcnp */ NULL,
-		       /* flags */ flags,
-		       /* tag_action */ MSG_SIMPLE_Q_TAG,
-		       /* data_ptr */ data_ptr,
-		       /* dxfer_len */ *data_bytes,
-		       /* sense_len */ SSD_FULL_SIZE,
-		       /* cdb_len */ cdb_len,
-		       /* timeout */ timeout ? timeout : 5000);
-
-	if (((retval = cam_send_ccb(device, ccb)) < 0)
-	    || ((ccb->ccb_h.status & CAM_STATUS_MASK) != CAM_REQ_CMP)) {
-		const char	warnstr[] = "error sending command";
-
-		if (retval < 0)
-			warn(warnstr);
-		else
-			warnx(warnstr);
-
-		cam_error_print(device, ccb, CAM_ESF_ALL,
-				CAM_EPF_ALL, stderr);
-		error = 1;
-		goto scsicmd_bailout;
-	}
-scsicmd_bailout:
-
-	cam_freeccb(ccb);
-	return (error);
-}
-<<<<<<< HEAD
-#else
-=======
-#elif defined(__linux__)
->>>>>>> 4922e5ad
-static
-int
-scsicmd(scsi_device *device, char *cdb, int cdb_len, u_int32_t flags, u_int8_t * data_ptr, ssize_t * data_bytes)
-{
-	int status, step = 0;
-	struct sg_header sg_hddata, *sg_hd;
-	char *buf;
-	int size_in, size_out;
-	size_in = sizeof(*sg_hd);
-	if (flags & SCSI_DIR_IN)
-		size_in += *data_bytes;
-	size_out = sizeof(*sg_hd) + cdb_len;
-	if (flags & SCSI_DIR_OUT)
-		size_out += *data_bytes;
-
-	buf = calloc(1, sizeof(*sg_hd) + cdb_len + *data_bytes);
-	sg_hd = (struct sg_header *)buf;
-	sg_hd->reply_len = size_in;
-	sg_hd->twelve_byte = cdb_len == 12;
-	sg_hd->result = 0;
-	memcpy(buf + sizeof(*sg_hd), cdb, cdb_len);
-	if (flags & SCSI_DIR_OUT)
-		memcpy(buf + sizeof(*sg_hd) + cdb_len, data_ptr, *data_bytes);
-
-	status = write(device->fd, buf, size_out);
-	if (status < 0 ) goto scsicmd_error;
-	step++;
-
-	status = read(device->fd, sg_hd, size_in);
-	if (status < 0 ) goto scsicmd_error;
-	step++;
-	if (data_ptr)
-		memcpy(data_ptr, ((char*)sg_hd + sizeof(*sg_hd)), size_in - sizeof(*sg_hd));
-
-	return 0;
-scsicmd_error:
-	fprintf(stderr, "SCSI error : %d %s on step %d %p\n", errno, strerror(errno), step, sg_hd); 
-	return -1;
-}
-<<<<<<< HEAD
-=======
-#else
-#error Function needs to be implemented
->>>>>>> 4922e5ad
-#endif
-
-static
-void 
-usage(char *p)
-{
-	warnx("%s dump <devname>", p);
-	warnx("%s unlock <devname>", p);
-	warnx("%s set <devname>", p);
-	warnx("%s erase <devname> [CipherName [FileWithKey]]", p);
-	warnx("%s readhsb <devname> block#", p);
-	warnx("%s writehsb <devname> block# FileWithDataToWrite", p);
-}
-
-static char *
-fgets_noecho(char * restrict str, int size, FILE * restrict stream) {
-	struct termios tattr;
-	tcflag_t lflag;
-	char *ret;
-	int fd;
-	
-	fd = fileno(stdin);
-	if (tcgetattr(fd, &tattr) != 0) {
-		warn("tcgetattr(): %m");
-		return (NULL);
-	}
-	lflag = tattr.c_lflag;
-	tattr.c_lflag &= ~ECHO;
-	if (tcsetattr(fd, TCSAFLUSH, &tattr) != 0) {
-		warn("tcsetattr(): %m");
-		return (NULL);
-	}
-	ret = fgets(str, size, stream);
-	tattr.c_lflag = lflag;
-	(void)tcsetattr(fd, TCSANOW, &tattr);
-	if (ret != NULL)
-		fputs("\n", stdout);
-	return (ret);
-}
-
-int
-main(int argc, char *argv[])
-{
-	char           *device = NULL;
-	int		unit = 0;
-	scsi_device *cam_dev = NULL;
-	int		error = 0;
-
-	char		name      [30];
-	char		*key = NULL;
-
-	//printf("sizeof wchar_t = %d\n", sizeof(wchar_t));
-	//assert(sizeof(wchar_t) == 2);
-
-	if (argc < 3) {
-		usage(argv[0]);
-		goto done;
-	};
-
-#ifdef __FreeBSD__
-	if (cam_get_device(argv[2], name, sizeof name, &unit)
-	    == -1)
-		errx(1, "%s", cam_errbuf);
-	device = strdup(name);
-
-
-	if ((cam_dev = cam_open_spec_device(device, unit, O_RDWR, NULL))
-	    == NULL)
-		errx(1, "%s", cam_errbuf);
-#elif defined(__linux__)
-	cam_dev = calloc(1,sizeof(*cam_dev));
-	cam_dev->fd = open(argv[2],O_RDWR);
-	if (cam_dev->fd < 0)
-		fprintf(stderr, "SCSI access error : %d %s\n", errno, strerror(errno));
-#else
-	cam_dev = calloc(1,sizeof(*cam_dev));
-	cam_dev->fd = open(argv[2],O_RDWR);
-	if (cam_dev->fd < 0)
-		fprintf(stderr, "SCSI access error : %d %s\n", errno, strerror(errno));
-#endif
-	struct sEncryptionStatus e = {.isValid = 0};
-	error = GetEncryptionStatus(cam_dev, &e);
-
-	if (strcmp(argv[1], "dump") == 0) {
-		struct sHandyStoreDescr h = {.isValid = 0};
-		error = GetHandyStoreSize(cam_dev, &h);
-		if ( error != 0) {
-			warnx("Handy Store size is not readable (error = %d)", error);
-		} else
-			warnx("Handy Store size %d blocks * %dB (max transfer size %d block)",
-			      h.LastHandyBlockAddress + 1, h.BlockLength, h.MaximumTransferLength);
-
-		print_EncryptionStatus(stderr, &e);
-
-		struct sHandyStoreB1 hb1 = {.isValid = 0};
-		error = ReadHandyStoreBlock1(cam_dev, &hb1);
-		if ( error != 0) {
-			warnx("Handy Store Block 1 is not readable (error = %d)", error);
-		} else
-			print_HDBlock1(stderr, &hb1);
-
-		struct sHandyStoreB2 hb2 = {.isValid = 0};
-		error = ReadHandyStoreBlock2(cam_dev, &hb2);
-		if ( error != 0) {
-			warnx("Handy Store Block 1 is not readable (error = %d)", error);
-		} else
-			print_HDBlock2(stderr, &hb2);
-
-		struct sDeviceConfigurationPage sdcp, sr;
-		error = GetDeviceConfigurationPage(cam_dev, &sdcp, &sr);
-		if (error != 0)
-			warnx("GetDeviceConfigurationPage cc = 0x%02X", error);
-		else
-			print_SDCP(stderr, &sdcp, &sr);
-
-		struct sOperationsPage ocp, or;
-		error = GetOperationsPage(cam_dev, &ocp, &or);
-		if (error != 0)
-			warnx("GetOperationsPage cc = 0x%02X", error);
-		else
-			print_OCP(stderr, &ocp, &or);
-
-	} else if (strcmp(argv[1], "unlock") == 0) {
-		if (e.SecurityState != 0x01) {
-			warnx("SecurityState %02X (%s) not compatible with unlock.", e.SecurityState, eIDtoStr(e.SecurityState));
-			goto done;
-		}
-		char		pwd       [512];
-		char		opw       [512];
-		size_t		ps     , il, ol, cc;
-
-		fputs("Enter device password: ", stdout);
-		fgets_noecho(pwd, sizeof(pwd) - 1, stdin);
-
-
-		ps = strlen(pwd);
-		if (ps >= 2 && pwd[ps - 2] == '\r' && pwd[ps - 1] == '\n') {
-			pwd[ps -= 2] = '\0';
-		} else if (ps >= 1 && pwd[ps - 1] == '\n') {
-			pwd[ps -= 1] = '\0';
-		}
-		il = ps;
-		ol = sizeof(opw);
-
-		cc = chconv("ASCII", "UCS-2LE", pwd, &il, opw, &ol);
-		error = Unlock(cam_dev, opw, 2 * ps);
-		warnx("Device status: %02X (%s)", error, eIDtoStr((int)error));
-		e.SecurityState = error;
-		goto done;
-
-	} else if (strcmp(argv[1], "set") == 0) {
-		if (e.SecurityState != 0x00 && e.SecurityState != 0x02) {
-			warnx("SecurityState %02X (%s) not compatible with unlock.", e.SecurityState, eIDtoStr(e.SecurityState));
-			goto done;
-		}
-		char		oldpwd    [512];
-		char		newpwd    [512];
-		char		newpwd2   [512];
-		char		oldopw    [512];
-		char		newopw    [512];
-		size_t		oldps  , newps, il, ol, cc;
-
-		fputs("Enter old device password: ", stdout);
-		fgets_noecho(oldpwd, sizeof(oldpwd) - 1, stdin);
-		fputs("Enter new device password: ", stdout);
-		fgets_noecho(newpwd, sizeof(newpwd) - 1, stdin);
-		fputs("Repeat new password: ", stdout);
-		fgets_noecho(newpwd2, sizeof(newpwd2) - 1, stdin);
-
-		if (strcmp(newpwd, newpwd2) != 0) {
-			warnx("Not same");
-			return 1;
-		};
-
-		oldps = strlen(oldpwd);
-		if (oldps >= 2 && oldpwd[oldps - 2] == '\r' && oldpwd[oldps - 1] == '\n') {
-			oldpwd[oldps -= 2] = '\0';
-		} else if (oldps >= 1 && oldpwd[oldps - 1] == '\n') {
-			oldpwd[oldps -= 1] = '\0';
-		}
-		il = oldps;
-		ol = sizeof(oldopw);
-
-		cc = chconv("ASCII", "UCS-2LE", oldpwd, &il, oldopw, &ol);
-
-		newps = strlen(newpwd);
-		if (newps >= 2 && newpwd[newps - 2] == '\r' && newpwd[newps - 1] == '\n') {
-			newpwd[newps -= 2] = '\0';
-		} else if (newps >= 1 && newpwd[newps - 1] == '\n') {
-			newpwd[newps -= 1] = '\0';
-		}
-		il = newps;
-		ol = sizeof(newopw);
-
-		cc = chconv("ASCII", "UCS-2LE", newpwd, &il, newopw, &ol);
-
-		error = ChangePassword(cam_dev, oldopw, 2 * oldps, newopw, 2 * newps);
-		warnx("Device status: %02X (%s)", error, eIDtoStr((int)error));
-	} else if (strcmp(argv[1], "erase") == 0) {
-		char		ask       [512];
-		char		newpwd    [512];
-		char		newpwd2   [512];
-		char		newopw    [512];
-		size_t		newps = 0;
-		size_t		il     , ol, cc;
-		int		CipherID = -1;
-		off_t		fsize = -1;
-
-		if (argc < 4 || argv[3] == NULL)
-			CipherID = 0;
-		else {
-			CipherID = StrtocID(argv[3]);
-			if (CipherID == -1) {
-				warnx("Unknown cipher '%s'", argv[3]);
-				goto done;
-			}
-			if (argc >= 4 && argv[4] != NULL) {
-				int d;
-				off_t rsize;
-
-				d = open(argv[4], O_RDONLY);
-				if (d < 0) {
-					warn("Can't open '%s':", argv[4]);
-					goto done;
-				}
-				fsize = lseek(d, 0, SEEK_END);
-				if (fsize < 0) {
-					warn("Key File Seek to end error:");
-					goto done;
-				}
-				if (lseek(d, 0, SEEK_SET) < 0) {
-					warn("Key File Seek to begin error:");
-					goto done;
-				}
-				if (fsize > 65536)
-					fsize = 65536;
-				key = calloc(fsize, 1);
-				if (key == NULL) {
-					warn("Calloc of key buffer (size %jd) failed", (intmax_t)fsize);
-					goto done;
-				}
-				rsize = read(d, key, fsize);
-				if (rsize != fsize) {
-					warn("Key read failed:");
-					goto done;
-				}
-				close(d);
-			}
-		}
-		fputs("Do you want secure erase ? (write 'YES!'): ", stdout);
-		fgets(ask, sizeof(ask) - 1, stdin);
-		if (strcmp(ask, "YES!\n") == 0) {
-
-			fputs("Enter new device password: ", stdout);
-			fgets_noecho(newpwd, sizeof(newpwd) - 1, stdin);
-			fputs("Repeat new password: ", stdout);
-			fgets_noecho(newpwd2, sizeof(newpwd2) - 1, stdin);
-
-			if (strcmp(newpwd, newpwd2) != 0) {
-				warnx("Not same");
-				goto done;
-			};
-
-			newps = strlen(newpwd);
-			if (newps >= 2 && newpwd[newps - 2] == '\r' && newpwd[newps - 1] == '\n') {
-				newpwd[newps -= 2] = '\0';
-			} else if (newps >= 1 && newpwd[newps - 1] == '\n') {
-				newpwd[newps -= 1] = '\0';
-			}
-			il = newps;
-			ol = sizeof(newopw);
-
-			cc = chconv("ASCII", "UCS-2LE", newpwd, &il, newopw, &ol);
-
-			error = SecureErase(cam_dev, CipherID, fsize, key);
-			warnx("Device status: %02X (%s)", error, eIDtoStr((int)error));
-		}
-	} else if (strcmp(argv[1], "readhsb") == 0) {
-		long int	bnumber = -1;
-		static unsigned char sector[512];
-		ssize_t		ssector = sizeof(sector);
-
-		if (argc < 4) {
-			usage(argv[0]);
-			goto done;
-		} else {
-			bnumber = atol(argv[3]);
-		}
-
-
-		error = ReadHandyStore(cam_dev, bnumber, sector, &ssector);
-		if (error != 0) {
-			goto done;
-		}
-		warnx("Handy store block %ld:", bnumber);
-		hexdump(sector, ssector, NULL);
-	} else if (strcmp(argv[1], "writehsb") == 0) {
-		long int bnumber = -1;
-		ssize_t ssector = -1;
-
-		if (argc < 5 || argv[3] == NULL || argv[4] == NULL) {
-			usage(argv[0]);
-			goto done;
-		} else {
-			bnumber = atol(argv[3]);
-			int d;
-			off_t rsize;
-
-			d = open(argv[4], O_RDONLY);
-			if (d < 0) {
-				warn("Can't open '%s':", argv[4]);
-				goto done;
-			}
-			ssector = lseek(d, 0, SEEK_END);
-			if (ssector < 0) {
-				warn("Data File Seek to end error:");
-				goto done;
-			}
-			if (lseek(d, 0, SEEK_SET) < 0) {
-				warn("Data File Seek to begin error:");
-				goto done;
-			}
-			key = calloc(ssector, 1);
-			if (key == NULL) {
-				warn("Calloc of sector buffer (size %jd) failed", (intmax_t)ssector);
-				goto done;
-			}
-			rsize = read(d, key, ssector);
-			if (rsize != ssector) {
-				warn("Data read failed:");
-				goto done;
-			}
-			close(d);
-		}
-
-
-		error = WriteHandyStore(cam_dev, bnumber, key, ssector);
-		if (error != 0) {
-			warnx("Handy store block %ld write failed: %d", bnumber, error);
-			goto done;
-		}
-	} else {
-		usage(argv[0]);
-	}
-
-done:
-	free(key);
-	if (cam_dev != NULL)
-#ifdef __FreeBSD__
-		cam_close_device(cam_dev)
-#elif defined(__linux__)
-	{
-		close(cam_dev->fd);
-		free(cam_dev);
-	}
-#else
-	{
-		close(cam_dev->fd);
-		free(cam_dev);
-	}
-#endif
-		;
-
-	exit(error);
-}
+/*
+ * Copyright (c) 2013-2016 Dan Lukes
+ * 	Linux specific code (c) 2016 Marc Chalain
+ * All rights reserved.
+ * 
+ * Redistribution and use in source and binary forms, with or without
+ * modification, are permitted provided that the following conditions are met:
+ *     * Redistributions of source code must retain the above copyright
+ *       notice, this list of conditions and the following disclaimer.
+ *     * Redistributions in binary form must reproduce the above copyright
+ *       notice, this list of conditions and the following disclaimer in the
+ *       documentation and/or other materials provided with the distribution.
+ *     * Neither the name of the copyright holder nor the
+ *       names of its contributors may be used to endorse or promote products
+ *       derived from this software without specific prior written permission.
+ *
+ * THIS SOFTWARE IS PROVIDED BY THE COPYRIGHT HOLDERS AND CONTRIBUTORS "AS IS" AND
+ * ANY EXPRESS OR IMPLIED WARRANTIES, INCLUDING, BUT NOT LIMITED TO, THE IMPLIED
+ * WARRANTIES OF MERCHANTABILITY AND FITNESS FOR A PARTICULAR PURPOSE ARE
+ * DISCLAIMED. IN NO EVENT SHALL <COPYRIGHT HOLDER> BE LIABLE FOR ANY
+ * DIRECT, INDIRECT, INCIDENTAL, SPECIAL, EXEMPLARY, OR CONSEQUENTIAL DAMAGES
+ * (INCLUDING, BUT NOT LIMITED TO, PROCUREMENT OF SUBSTITUTE GOODS OR SERVICES;
+ * LOSS OF USE, DATA, OR PROFITS; OR BUSINESS INTERRUPTION) HOWEVER CAUSED AND
+ * ON ANY THEORY OF LIABILITY, WHETHER IN CONTRACT, STRICT LIABILITY, OR TORT
+ * (INCLUDING NEGLIGENCE OR OTHERWISE) ARISING IN ANY WAY OUT OF THE USE OF THIS
+ * SOFTWARE, EVEN IF ADVISED OF THE POSSIBILITY OF SUCH DAMAGE.
+ */
+
+#include <sys/cdefs.h>
+
+#include <sys/ioctl.h>
+#include <sys/types.h>
+
+#include <stdio.h>
+#include <stdlib.h>
+#include <string.h>
+#include <unistd.h>
+#include <inttypes.h>
+#include <fcntl.h>
+#include <err.h>
+#include <getopt.h>
+#include <assert.h>
+#include <iconv.h>
+
+#include <arpa/inet.h>
+#include <termios.h>
+
+#ifdef __FreeBSD__
+#include <sha256.h>
+
+#include <cam/scsi/scsi_message.h>
+#include <camlib.h>
+
+#define SCSI_DIR_IN CAM_DIR_IN
+#define SCSI_DIR_OUT CAM_DIR_OUT
+
+typedef struct cam_device scsi_device;
+#endif
+
+
+#ifndef max
+#define max(a,b) ((a)>(b)?(a):(b))
+#endif
+#ifndef min
+#define min(a,b) ((a)<(b)?(a):(b))
+#endif
+
+#ifdef __linux__
+#include <openssl/sha.h>
+#include <errno.h>
+#include <scsi/sg.h>
+#include <sys/ioctl.h>
+
+#define restrict __restrict
+#define __restrict const
+
+#define SCSI_DIR_IN 0x01
+#define SCSI_DIR_OUT 0x02
+
+typedef struct
+{
+	int fd;
+} scsi_device;
+
+int arc4random_buf(char *buf, int size)
+{
+	int fd = open("/dev/random", O_RDONLY);
+	size -= read(fd, buf, size);
+	close(fd);
+	return size;
+}
+#endif
+
+static int	scsicmd(scsi_device *device, char *cdb, int cdb_len, u_int32_t flags, u_int8_t * data_ptr, ssize_t * data_bytes);
+
+static		size_t
+chconv(const char *fromcode, const char *tocode, const char *inbuf, size_t * insize,
+       char *outbuf, size_t * outsize)
+{
+
+	size_t		cc;
+	static iconv_t	cd = (iconv_t) (-1);
+
+	cd = iconv_open(tocode, fromcode);
+	if (cd == (iconv_t) (-1)) {
+		return -1;
+	}
+	cc = iconv(cd, (char**)&inbuf, insize, &outbuf, outsize);
+	iconv_close(cd);
+
+	return cc;
+}
+
+
+static void
+hexdump(const void *ptr, int length, const char *hdr)
+{
+	int i, j, k;
+	int cols = 16;
+	const unsigned char *cp;
+	char delim = ' ';
+
+	if (hdr != NULL)
+		printf("%s\n", hdr);
+
+	cp = ptr;
+	for (i = 0; i < length; i+= cols) {
+
+		printf("%04x  ", i);
+
+		for (j = 0; j < cols; j++) {
+			k = i + j;
+			if (k < length)
+				printf("%c%02x", delim, cp[k]);
+			else
+				printf("   ");
+		}
+
+		printf("  |");
+		for (j = 0; j < cols; j++) {
+			k = i + j;
+			if (k >= length)
+				printf(" ");
+			else if (cp[k] >= ' ' && cp[k] <= '~')
+				printf("%c", cp[k]);
+			else
+				printf(".");
+		}
+		printf("|");
+		printf("\n");
+	}
+}
+
+
+struct sHandyStoreDescr {
+	int		isValid;
+	int		LastHandyBlockAddress;
+	int		BlockLength;
+	short unsigned int reserved1;
+	short unsigned int MaximumTransferLength;
+};
+
+static int
+GetHandyStoreSize(scsi_device *device, struct sHandyStoreDescr *h)
+{
+	char		cdb       [] = {0xD5, 0x00,
+		0x00, 0x00, 0x00, 0x00,
+	0x00, 0x00, 0x00, 0x00};
+
+	int		cc;
+	static unsigned char sector[512];
+	ssize_t		ssector = sizeof(sector);
+
+
+	h->isValid = 0;
+	cc = scsicmd(device, cdb, sizeof(cdb), SCSI_DIR_IN, sector, &ssector);
+	if (h != NULL) {
+		h->LastHandyBlockAddress = ntohl(*(uint32_t *) (sector + 0));
+		h->BlockLength = ntohl(*(uint32_t *) (sector + 4));
+		h->reserved1 = ntohs(*(uint16_t *) (sector + 8));
+		h->MaximumTransferLength = ntohs(*(uint16_t *) (sector + 10));
+		h->isValid = 1;
+	}
+	//hexdump(sector, ssector, NULL);
+
+	return cc;
+}
+
+static int
+ReadHandyStore(scsi_device *device, int page, unsigned char *sector, ssize_t * ssector)
+{
+	char		cdb       [] = {0xD8, 0x00,
+		0x00, 0x00, 0x00, 0x0F,
+	0x00, 0x00, 0x01, 0x00};
+
+	int		cc;
+
+
+	*(uint32_t *) (cdb + 2) = htonl(page);
+
+	cc = scsicmd(device, cdb, sizeof(cdb), SCSI_DIR_IN, sector, ssector);
+
+	return cc;
+}
+
+static unsigned char
+HSBChecksum(unsigned char *sect)
+{
+	unsigned char	cl = 0;
+	int		i;
+
+	for (i = cl = 0; i < 510; i++) {
+		cl += sect[i];
+	};
+
+	cl += sect[0]; // Some WD Utils count sect[0] twice, some not ...
+
+	return (-cl) & 0xFF;
+}
+
+
+enum {
+	HandStoreSecurityBlock = 1,
+	HandStoreUserSettingBlock = 2
+};
+
+struct sHandyStoreB1 {
+	uint8_t		isValid;
+	uint8_t		Signature[4];
+	uint8_t		reserved1[4];
+	int		IterationCount;
+	char		Salt      [2 * (4 + 1)];
+	uint8_t		reserved2[4];
+	char		hint      [2 * (101 + 1)];
+	uint8_t		reserved3[285];
+	uint8_t		checksum;
+
+};
+
+static int
+ReadHandyStoreBlock1(scsi_device *device, struct sHandyStoreB1 *h)
+{
+	int		cc;
+	const char	Signature[4] = {0x00, 0x01, 'D', 'W'};
+	static unsigned char sector[512];
+	ssize_t		ssector = sizeof(sector);
+
+
+	cc = ReadHandyStore(device, HandStoreSecurityBlock, sector, &ssector);
+	if (cc != 0)
+		return cc;
+	if (HSBChecksum(sector) != sector[511]) {
+		warnx("Wrong HSB1 checksum");
+		return 1;
+	}
+	if (memcmp(Signature, sector, 4) != 0) {
+		warnx("Wrong HSB1 signature ");
+		return 1;
+	}
+	if (h != NULL) {
+		size_t		ol;
+
+		memcpy(h->Signature, sector + 0, 4);
+		memcpy(h->reserved1, sector + 4, 4);
+		h->IterationCount = *(uint32_t *) (sector + 8);
+		ol = sizeof(h->Salt);
+		memcpy(h->Salt, sector + 12, 2 * 4);
+		h->Salt[2 * 4] = h->Salt[2 * 4 + 1] = '\0';
+		memcpy(h->reserved2, sector + 20, 4);
+		memcpy(h->hint, sector + 24, 2 * 101);
+		h->hint[2 * 101] = h->hint[2 * 101 + 1] = '\0';
+		memcpy(h->reserved3, sector + 226, 285);
+		h->checksum = sector[511];
+	}
+	//hexdump(sector, ssector, NULL);
+
+	return cc;
+}
+
+static void
+print_HDBlock1(FILE * fp, struct sHandyStoreB1 *h)
+{
+	char		out       [202];
+	size_t		il     , ol, cc;
+
+	if (h->isValid == 0)
+		return;
+
+	fprintf(fp, "IterationCount=%d\n", h->IterationCount);
+
+	il = 2 * 4;
+	ol = sizeof(out);
+	memset(out, 0, sizeof(out));
+	cc = chconv("UCS-2LE", "ASCII//IGNORE", h->Salt, &il, out, &ol);
+	fprintf(fp, "Salt='%s'\n", out);
+
+	il = 2 * 101;
+	ol = sizeof(out);
+	memset(out, 0, sizeof(out));
+	cc = chconv("UCS-2LE", "ASCII//IGNORE", h->hint, &il, out, &ol);
+	fprintf(fp, "Hint='%s'\n", out);
+}
+
+
+
+
+struct sHandyStoreB2 {
+	uint8_t		isValid;
+	uint8_t		Signature[4];
+	uint8_t		reserved1[4];
+	uint8_t		Label  [64];
+	uint8_t		reserved[439];
+	uint8_t		checksum;
+
+};
+
+static int
+ReadHandyStoreBlock2(scsi_device *device, struct sHandyStoreB2 *h)
+{
+	int		cc;
+	const char	Signature[4] = {0x00, 0x02, 'D', 'W'};
+	static unsigned char sector[512];
+	ssize_t		ssector = sizeof(sector);
+
+
+	cc = ReadHandyStore(device, HandStoreUserSettingBlock, sector, &ssector);
+	if (cc != 0)
+		return cc;
+	if (HSBChecksum(sector) != sector[511]) {
+		warnx("Wrong HSB2 checksum");
+		return 1;
+	}
+	if (memcmp(Signature, sector, 4) != 0) {
+		warnx("Wrong HSB2 signature ");
+		return 1;
+	}
+	if (h != NULL) {
+		memcpy(h->Signature, sector + 0, 4);
+		memcpy(h->reserved1, sector + 4, 4);
+		memcpy(h->Label, sector + 8, 64);
+		memcpy(h->reserved, sector + 72, 439);
+		h->checksum = sector[511];
+	}
+	//hexdump(sector, ssector, NULL);
+
+	return cc;
+}
+
+static void
+print_HDBlock2(FILE * fp, struct sHandyStoreB2 *h)
+{
+	char		out       [32 + 1];
+	size_t		il     , ol, cc;
+
+	if (h->isValid == 0)
+		return;
+
+	il = 2 * 32;
+	ol = sizeof(out);
+	memset(out, 0, sizeof(out));
+	cc = chconv("UCS-2LE", "ASCII//IGNORE", h->Label, &il, out, &ol);
+	fprintf(fp, "Label='%s'\n", out);
+}
+
+static int
+WriteHandyStore(scsi_device *device, int page, unsigned char *sector, ssize_t ssector)
+{
+	char	cdb	[] = {0xDA, 0x00,
+		0x00, 0x00, 0x00, 0x0F,
+	0x00, 0x00, 0x01, 0x00};
+
+	int	cc;
+
+
+	*(uint32_t *) (cdb + 2) = htonl(page);
+	*(uint16_t *) (cdb + 7) = htons(ssector/512);
+
+	cc = scsicmd(device, cdb, sizeof(cdb), SCSI_DIR_OUT, sector, &ssector);
+
+	return cc;
+}
+
+struct sEncryptionStatus {
+	uint8_t		isValid;
+	uint8_t		Signature;
+	uint8_t		reserved1[2];
+	uint8_t		SecurityState;
+	uint8_t		CurrentCipherID;
+	uint8_t		reserved2;
+	short int	PasswordLength;
+	uint8_t		KeyResetEnabler[4];
+	uint8_t		reserved3[3];
+	uint8_t		NumberOfCiphers;
+	uint8_t		CipherList[16];
+};
+
+
+static int
+GetEncryptionStatus(scsi_device *device, struct sEncryptionStatus *e)
+{
+	char		cdb       [] = {0xC0, 0x45,
+		0x00, 0x00, 0x00, 0x00,
+		0x00,
+		0x00, 0x30,
+	0x00};
+
+	int		cc;
+	static unsigned char sector[512];
+	ssize_t		ssector = sizeof(sector);
+
+
+	e->isValid = 0;
+	cc = scsicmd(device, cdb, sizeof(cdb), SCSI_DIR_IN, sector, &ssector);
+	if (cc != 0)
+		return cc;
+
+	if (sector[0] != 0x45) {
+		warnx("Wrong encryption status signature %X", (int)sector[0]);
+		return 1;
+	}
+	if (e != NULL) {
+		e->Signature = sector[0];
+		e->reserved1[0] = sector[1];
+		e->reserved1[1] = sector[2];
+		e->SecurityState = sector[3];
+		e->CurrentCipherID = sector[4];
+		e->reserved2 = sector[5];
+		e->PasswordLength = ntohs(*(uint16_t *) (sector + 6));
+		memcpy(e->KeyResetEnabler, sector + 8, 4);
+		memcpy(e->reserved3, sector + 12, 3);
+		e->NumberOfCiphers = sector[15];
+		memset(e->CipherList, 0, sizeof(e->CipherList));
+		memcpy(e->CipherList, sector + 16, max(e->NumberOfCiphers, sizeof(e->CipherList)));
+		e->isValid = 1;
+	}
+	//hexdump(sector, ssector, NULL);
+
+	return cc;
+}
+
+static void
+mkPasswordBlock(unsigned char *pwblock, char *Salt, int IterationCount, char *password, int passwordlen)
+{
+	SHA256_CTX	ctx;
+	int		i;
+	char		pw        [512];
+	int		pwlen = 0;
+
+	for (i = 0; i < 4; i++) {
+		if (Salt[2 * i] == '\0' && Salt[2 * i + 1] == '\0') {
+			break;
+		}
+		pw[2 * i] = Salt[2 * i];
+		pw[2 * i + 1] = Salt[2 * i + 1];
+	};
+	pwlen = i;
+
+	for (i = 0; i < passwordlen / 2; i++) {
+		if (password[2 * i] == '\0' && password[2 * i + 1] == '\0') {
+			break;
+		}
+		pw[2 * (i + pwlen)] = password[2 * i];
+		pw[2 * (i + pwlen) + 1] = password[2 * i + 1];
+	};
+	pwlen += i;
+
+	SHA256_Init(&ctx);
+	SHA256_Update(&ctx, pw, 2 * pwlen);
+	SHA256_Final(pwblock, &ctx);
+
+	for (i = 1; i < IterationCount; i++) {
+		SHA256_Init(&ctx);
+		SHA256_Update(&ctx, pwblock, 32);
+		SHA256_Final(pwblock, &ctx);
+	}
+
+}
+
+static int
+Unlock(scsi_device *device, char *password, int passwordlen)
+{
+	struct sEncryptionStatus e = {.isValid = 0}, enew = {.isValid = 0};
+	struct sHandyStoreB1 h = {.isValid = 0};
+	unsigned char	pwblock[8 + 32];
+	ssize_t		pwblen;
+
+	char		cdb       [] = {0xC1, 0xE1,
+		0x00, 0x00, 0x00, 0x00,
+		0x00,
+		0x00, 0x28,
+	0x00};
+
+	int		cc;
+
+//	hexdump(password, passwordlen, "Password ");
+
+	cc = GetEncryptionStatus(device, &e);
+	if (e.SecurityState != 1 || password == NULL || passwordlen <= 0)
+		return e.SecurityState;
+
+	switch (e.CurrentCipherID) {
+	case 0x10:
+	case 0x12:
+	case 0x18:
+		pwblen = 16;
+		break;
+	case 0x20:
+	case 0x22:
+	case 0x28:
+		pwblen = 32;
+		break;
+	case 0x30:
+		pwblen = 32;
+		break;
+	default:
+		warnx("Unsupported cipher 0x%02X", e.CurrentCipherID);
+		return e.SecurityState;
+	}
+	cc = ReadHandyStoreBlock1(device, &h);
+	if ( cc != 0) {
+		size_t il, ol;
+		warnx("Unreadable HSB#1 (cc=%d), trying default", cc);
+		h.IterationCount=1000;
+		il = 4;
+		ol = 8;
+		cc = chconv("ASCII", "UCS-2LE", "WDC.", &il, h.Salt, &ol);
+	}
+
+	memset(pwblock, 0, 8);
+	mkPasswordBlock(pwblock + 8, h.Salt, h.IterationCount, password, passwordlen);
+
+	pwblock[0 + 0] = 0x45;
+	*((uint16_t *) (pwblock + 4 + 2)) = htons(pwblen);
+	pwblen += 8;
+	cdb[8] = pwblen;
+
+//	hexdump(cdb, sizeof(cdb), "CDB ");
+//	hexdump(pwblock, pwblen, "PWB ");
+
+	cc = scsicmd(device, cdb, sizeof(cdb), SCSI_DIR_OUT, pwblock, &pwblen);
+	//if (cc != 0)
+		//return cc;
+
+	cc = GetEncryptionStatus(device, &enew);
+	//warnx("SecurityState %d->%d", e.SecurityState, enew.SecurityState);
+	return enew.SecurityState;
+}
+
+static int
+ChangePassword(scsi_device *device, char *oldpassword, int oldpasswordlen, char *newpassword, int newpasswordlen)
+{
+	struct sEncryptionStatus e = {.isValid = 0}, enew = {.isValid = 0};
+	struct sHandyStoreB1 h = {.isValid = 0};
+	unsigned char	pwblock[4 + 4 + 2 * (32)];
+	ssize_t		pwblen;
+
+	char		cdb       [] = {0xC1, 0xE2,
+		0x00, 0x00, 0x00, 0x00,
+		0x00,
+		0x00, 0x48,
+	0x00};
+
+	int		cc;
+
+	//hexdump(oldpassword, oldpasswordlen, "OldPassword ");
+	//hexdump(newpassword, newpasswordlen, "NewPassword ");
+
+
+	cc = GetEncryptionStatus(device, &e);
+	if (1 == 0 && e.SecurityState != 0 && e.SecurityState != 2)
+		return e.SecurityState;
+
+	switch (e.CurrentCipherID) {
+	case 0x10:
+	case 0x12:
+	case 0x18:
+		pwblen = 16;
+		break;
+	case 0x20:
+	case 0x22:
+	case 0x28:
+		pwblen = 32;
+		break;
+	case 0x30:
+		pwblen = 32;
+		break;
+	default:
+		warnx("Unsupported cipher 0x%02X", e.CurrentCipherID);
+		return e.SecurityState;
+	}
+	if ((oldpassword == NULL || oldpasswordlen <= 0) && (newpassword == NULL || newpasswordlen <= 0)) {
+		//No change, return current status
+			return e.SecurityState;
+	}
+	cc = ReadHandyStoreBlock1(device, &h);
+	if ( cc != 0) {
+		size_t il, ol;
+		warnx("Unreadable HSB#1 (cc=%d), trying default", cc);
+		h.IterationCount=1000;
+		il = 4;
+		ol = 8;
+		cc = chconv("ASCII", "UCS-2LE", "WDC.", &il, h.Salt, &ol);
+	}
+
+	memset(pwblock, 0, sizeof(pwblock));
+
+
+	pwblock[0] = 0x45;
+	*((uint16_t *) (pwblock + 4 + 2)) = htons(pwblen);
+	if (oldpassword != NULL && oldpasswordlen > 0) {
+		mkPasswordBlock(pwblock + 4 + 4, h.Salt, h.IterationCount, oldpassword, oldpasswordlen);
+		pwblock[3] |= 0x10;
+	}
+	if (newpassword != NULL && newpasswordlen > 0) {
+		mkPasswordBlock(pwblock + 4 + 4 + 32, h.Salt, h.IterationCount, newpassword, newpasswordlen);
+		pwblock[3] |= 0x01;
+	}
+	if ((pwblock[3] & 0x11) == 0x11)
+		pwblock[3] &= 0xEE;
+
+	pwblen = 4 + 4 + 2 * pwblen;
+	cdb[8] = pwblen;
+
+//	hexdump(cdb, sizeof(cdb), "CDB ");
+//	hexdump(pwblock, pwblen, "PWB ");
+
+	cc = scsicmd(device, cdb, sizeof(cdb), SCSI_DIR_OUT, pwblock, &pwblen);
+	//if (cc != 0)
+		//return cc;
+
+	cc = GetEncryptionStatus(device, &enew);
+	//warnx("SecurityState %d->%d", e.SecurityState, enew.SecurityState);
+	return enew.SecurityState;
+}
+
+static int
+SecureErase(scsi_device *device, unsigned char CipherID, off_t ksize, char *key)
+{
+	struct sEncryptionStatus e = {.isValid = 0}, enew = {.isValid = 0};
+	struct sHandyStoreB1 h = {.isValid = 0};
+	unsigned char	pwblock[4 + 4 + 32];
+	ssize_t		pwblen;
+
+	char		cdb       [] = {0xC1, 0xE3,
+		0x00, 0x00, 0x00, 0x00,
+		0x00,
+		0x00, 0x28,
+	0x00};
+
+	int		cc;
+
+	cc = GetEncryptionStatus(device, &e);
+	if (e.isValid == 0) {
+		warnx("Failed to get current EncryptionStatus");
+		return -1;
+	};
+
+	if (CipherID == 0)
+		CipherID = e.CurrentCipherID;
+
+	memcpy(cdb + 2, e.KeyResetEnabler, 4);
+
+	cc = ReadHandyStoreBlock1(device, &h);
+	if ( cc != 0) {
+		size_t il, ol;
+		warnx("Unreadable HSB#1 (cc=%d), trying default", cc);
+		h.IterationCount=1000;
+		il = 4;
+		ol = 8;
+		cc = chconv("ASCII", "UCS-2LE", "WDC.", &il, h.Salt, &ol);
+	}
+
+	memset(pwblock, 0, sizeof(pwblock));
+
+	pwblock[0 + 0] = 0x45;
+
+	switch (CipherID) {
+	case 0x10:
+	case 0x12:
+	case 0x18:
+		pwblen = 16;
+		pwblock[0 + 3] = 0x01;
+		break;
+	case 0x20:
+	case 0x22:
+	case 0x28:
+		pwblen = 32;
+		pwblock[0 + 3] = 0x01;
+		break;
+	case 0x30:
+		pwblen = 0;
+		pwblock[0 + 3] = 0x00;
+		break;
+	default:
+		warnx("Unsupported cipher 0x%02X", CipherID);
+		return e.SecurityState;
+	}
+
+	pwblock[4 + 0] = CipherID;
+	//New Cipher ID
+		* ((uint16_t *) (pwblock + 4 + 2)) = htons(pwblen * 8);
+
+	arc4random_buf(pwblock + 4 + 4, pwblen);
+	if (pwblen>0) {
+		if (key != NULL && ksize > 0) {
+			if (ksize != pwblen) {
+				warnx("Incorrect key length (%ldB required, %ldB supplied)", pwblen, ksize);
+				return e.SecurityState;
+			}
+			memmove(pwblock + 4 + 4, key, pwblen);
+		} else {
+			arc4random_buf(pwblock + 4 + 4, pwblen);
+		}
+	}
+
+	pwblen += 8;
+	//add header length
+		cdb[8] = pwblen;
+
+//	hexdump(cdb, sizeof(cdb), "CDB ");
+//	hexdump(pwblock, pwblen, "PWB ");
+
+	cc = scsicmd(device, cdb, sizeof(cdb), SCSI_DIR_OUT, pwblock, &pwblen);
+	//if (cc != 0)
+		//return cc;
+
+	cc = GetEncryptionStatus(device, &enew);
+	//warnx("SecurityState %d->%d", e.SecurityState, enew.SecurityState);
+	return enew.isValid == 0 ? -1 : enew.SecurityState;
+}
+
+static int
+StrtocID(char *n)
+{
+	if (n == NULL)
+		return -1;
+	if (strcmp(n, "AES_128_ECB") == 0)
+		return 0x10;
+	else if (strcmp(n, "AES_128_CBC") == 0)
+		return 0x12;
+	else if (strcmp(n, "AES_128_XTS") == 0)
+		return 0x18;
+	else if (strcmp(n, "AES_256_ECB") == 0)
+		return 0x20;
+	else if (strcmp(n, "AES_256_CBC") == 0)
+		return 0x22;
+	else if (strcmp(n, "AES_256_XTS") == 0)
+		return 0x28;
+	else if (strcmp(n, "FDE") == 0)
+		return 0x30;
+	else
+		return -1;
+}
+static char    *
+cIDtoStr(int CipherID)
+{
+	switch (CipherID) {
+	case 0x10:
+		return "AES_128_ECB";
+	case 0x12:
+		return "AES_128_CBC";
+	case 0x18:
+		return "AES_128_XTS";
+	case 0x20:
+		return "AES_256_ECB";
+	case 0x22:
+		return "AES_256_CBC";
+	case 0x28:
+		return "AES_256_XTS";
+	case 0x30:
+		return "FDE";
+	default:
+		return "unknown";
+	}
+}
+
+static char    *
+eIDtoStr(int SecurityStatus)
+{
+	switch (SecurityStatus) {
+	case 0x00:
+		return "No lock";
+	case 0x01:
+		return "Locked";
+	case 0x02:
+		return "Unlocked";
+	case 0x06:
+		return "Locked, unlock blocked";
+	case 0x07:
+		return "No keys";
+	default:
+		return "unknown";
+	}
+}
+
+static void
+print_EncryptionStatus(FILE * fp, struct sEncryptionStatus *e)
+{
+	int		i;
+
+	if (e->isValid == 0)
+		return;
+
+	fprintf(fp, "SecurityState=%d (%s), CurrentCipherID=%02X (%s)\n",
+		(int)e->SecurityState, eIDtoStr((int)e->SecurityState), (int)e->CurrentCipherID, cIDtoStr((int)e->CurrentCipherID));
+	fprintf(fp, "PasswordLength = %d\n",
+		(int)e->PasswordLength);
+	fprintf(fp, "KeyResetEnabler = %02X %02X %02X %02X\n",
+		(int)e->KeyResetEnabler[0], (int)e->KeyResetEnabler[1], (int)e->KeyResetEnabler[2], (int)e->KeyResetEnabler[3]);
+	fprintf(fp, "%d supported ciphers:", e->NumberOfCiphers);
+	for (i = 0; i < e->NumberOfCiphers; i++)
+		fprintf(fp, " %02X (%s)", (int)e->CipherList[i], cIDtoStr((int)e->CipherList[i]));
+	fprintf(fp, "\n");
+}
+
+static int
+ModeSense(scsi_device *device, unsigned char PageCode, unsigned char SubpageCode, unsigned char PageControl, int dbd, unsigned char *data, unsigned char *datalen)
+{
+	ssize_t		dlen;
+
+	char		cdb       [] = {0x1A, 0x00, 0x00, 0x00, 0x00, 0x00};
+
+	int		cc;
+	unsigned char  *mp;
+	ssize_t		mlen;
+
+
+	if (dbd != 0)
+		cdb[1] |= 0x10;
+
+	cdb[2] = ((PageControl & 0x03) << 6) | (PageCode & 0x3F);
+	cdb[3] = SubpageCode;
+	dlen = cdb[4] = *datalen;
+
+	//hexdump(cdb, sizeof(cdb), "CDB ");
+
+	*datalen = 0;
+	cc = scsicmd(device, cdb, sizeof(cdb), SCSI_DIR_IN, data, &dlen);
+	if (cc != 0)
+		return cc;
+
+	dlen = data[0] + 1;
+
+//	hexdump(data, dlen, "MSR ");
+
+	mp = data + 4 + data[3];
+	mlen = dlen - 4 - data[3];
+
+	memcpy(data, mp, mlen);
+	*datalen = mlen;
+
+
+	//hexdump(data, *datalen, "MSE ");
+
+
+	return cc;
+}
+
+enum {
+	kPOWERCONDITIONPAGE = 0x1A,
+	kMODEDEVICECONFIGURATIONPAGE = 0x20,
+	kMODEOPERATIONSPAGE = 0x21
+};
+
+enum {
+	kMODE_SENSE_CURRENT_VALUES = 0x00,
+	kMODE_SENSE_CHANGEABLE_VALUES = 0x01,
+	kMODE_SENSE_DEFAULT_VALUES = 0x02,
+	kMODE_SENSE_SAVED_VALUES = 0x03
+};
+
+
+#define UInt8 unsigned int
+struct sDeviceConfigurationPage {
+	UInt8		pageCode:6;
+	UInt8		reserved1:1;
+	UInt8		ParamSavable:1;
+
+	UInt8		pageLength:8;
+
+	UInt8		signature:8;
+	UInt8		reserved2:8;
+
+	UInt8		DisableSES:1;
+	UInt8		DisableCDROM:1;
+	UInt8		reserved3:5;
+	UInt8		DisableAP:1;
+
+	UInt8		DisableWhiteList:1;
+	UInt8		TwoTBLimit:1;
+	UInt8		reserved4:6;
+
+	UInt8		reserved5:8;
+	UInt8		reserved6:8;
+};
+
+static inline char *
+btos(int b)
+{
+	return (b & 0x01) == 0 ? "false" : "true";
+};
+
+static inline char *
+btof(int b)
+{
+	return (b & 0x01) == 0 ? "ro" : "rw";
+};
+
+static int
+GetDeviceConfigurationPage(scsi_device *device, struct sDeviceConfigurationPage *sdcp, struct sDeviceConfigurationPage *s2)
+{
+	unsigned char	data[127];
+	unsigned char	datalen = sizeof(data);
+	int		cc1       , cc2;
+
+	cc1 = ModeSense(device, kMODEDEVICECONFIGURATIONPAGE, 0, kMODE_SENSE_CURRENT_VALUES, 1, data, &datalen);
+	memset(sdcp, 0, sizeof(*sdcp));
+	memcpy(sdcp, data, min(datalen, sizeof(*sdcp)));
+
+	if (s2 != NULL) {
+		datalen = sizeof(data);
+		cc2 = ModeSense(device, kMODEDEVICECONFIGURATIONPAGE, 0, kMODE_SENSE_CHANGEABLE_VALUES, 1, data, &datalen);
+		memset(s2, 0, sizeof(*s2));
+		memcpy(s2, data, min(datalen, sizeof(*s2)));
+	}
+	return cc1;
+};
+
+static void
+print_SDCP(FILE * fp, struct sDeviceConfigurationPage *s, struct sDeviceConfigurationPage *r)
+{
+	fprintf(fp, "-- MODE PAGE 0x%02X, length=%d\n",
+		(int)s->pageCode, (int)s->pageLength);
+	fprintf(fp, "ParamSavable = %s\n", btos(s->ParamSavable));
+	if (r->reserved1 != 0)
+		fprintf(fp, "reserved1 = %s (%s)\n", btos(s->reserved1), btos(r->reserved1));
+	fprintf(fp, "Signature=0x%02X (&0x%02X)\n", (int)s->signature, (int)r->signature);
+	if (r->reserved2 != 0)
+		fprintf(fp, "reserved2 = 0x%02X (&0x%02X)\n", (int)(s->reserved2), (int)(r->reserved2));
+	fprintf(fp, "DisableAP = %s (%s)\n", btos(s->DisableAP), btof(r->DisableAP));
+	fprintf(fp, "DisableCDROM = %s (%s)\n", btos(s->DisableCDROM), btof(r->DisableCDROM));
+	if (r->reserved3 != 0)
+		fprintf(fp, "reserved3 = 0x%02X (&0x%02X)\n", (int)(s->reserved3), (int)(r->reserved3));
+	fprintf(fp, "DisableSES = %s (%s)\n", btos(s->DisableSES), btof(r->DisableSES));
+	fprintf(fp, "TwoTBLimit = %s (%s)\n", btos(s->TwoTBLimit), btof(r->TwoTBLimit));
+	fprintf(fp, "DisableWhiteList = %s (%s)\n", btos(s->DisableWhiteList), btof(r->DisableWhiteList));
+	if (r->reserved4 != 0)
+		fprintf(fp, "reserved4 = 0x%02X (&0x%02X)\n", (int)(s->reserved4), (int)(r->reserved4));
+	if (r->reserved5 != 0)
+		fprintf(fp, "reserved5 = 0x%02X (&0x%02X)\n", (int)(s->reserved5), (int)(r->reserved5));
+	if (r->reserved6 != 0)
+		fprintf(fp, "reserved6 = 0x%02X (&0x%02X)\n", (int)(s->reserved6), (int)(r->reserved6));
+	fprintf(fp, "\n");
+};
+
+struct sOperationsPage {
+	UInt8		pageCode:6;
+	UInt8		reserved1:1;
+	UInt8		ParamSavable:1;
+
+	UInt8		pageLength:8;
+
+	UInt8		signature:8;
+	UInt8		reserved2:8;
+
+	UInt8		eSATA15:	1;
+	UInt8		LooseSB2:1;
+	UInt8		reserved3:6;
+
+	UInt8		enableCDEject:1;
+	UInt8		CDMediaValid:1;
+	UInt8		reserved4:6;
+
+	UInt8		reserved5:8;
+	UInt8		reserved6:8;
+	UInt8		powerLEDBrite:8;
+	UInt8		backlightBrite:8;
+
+	UInt8		whiteOnBlack:1;
+	UInt8		reserved7:7;
+
+	UInt8		reserved8:8;
+
+};
+
+static int
+GetOperationsPage(scsi_device *device, struct sOperationsPage *ocp, struct sOperationsPage *o2)
+{
+	unsigned char	data[127];
+	unsigned char	datalen = sizeof(data);
+	int		cc1       , cc2;
+
+	cc1 = ModeSense(device, kMODEOPERATIONSPAGE, 0, kMODE_SENSE_CURRENT_VALUES, 1, data, &datalen);
+	memset(ocp, 0, sizeof(*ocp));
+	memcpy(ocp, data, min(datalen, sizeof(*ocp)));
+
+	if (o2 != NULL) {
+		datalen = sizeof(data);
+		cc2 = ModeSense(device, kMODEOPERATIONSPAGE, 0, kMODE_SENSE_CHANGEABLE_VALUES, 1, data, &datalen);
+		memset(o2, 0, sizeof(*o2));
+		memcpy(o2, data, min(datalen, sizeof(*o2)));
+	}
+	return cc1;
+};
+
+static void
+print_OCP(FILE * fp, struct sOperationsPage *s, struct sOperationsPage *r)
+{
+	fprintf(fp, "-- MODE PAGE 0x%02X, length=%d\n",
+		(int)s->pageCode, (int)s->pageLength);
+	fprintf(fp, "ParamSavable = %s\n", btos(s->ParamSavable));
+	if (r->reserved1 != 0)
+		fprintf(fp, "reserved1 = %s (%s)\n", btos(s->reserved1), btos(r->reserved1));
+	fprintf(fp, "Signature=0x%02X (&0x%02X)\n", (int)s->signature, (int)r->signature);
+	if (r->reserved2 != 0)
+		fprintf(fp, "reserved2 = 0x%02X (&0x%02X)\n", (int)(s->reserved2), (int)(r->reserved2));
+	fprintf(fp, "eSATA = %s (%s)\n", btos(s->eSATA15), btof(r->eSATA15));
+	fprintf(fp, "LooseSB2 = %s (%s)\n", btos(s->LooseSB2), btof(r->LooseSB2));
+	if (r->reserved3 != 0)
+		fprintf(fp, "reserved3 = 0x%02X (&0x%02X)\n", (int)(s->reserved3), (int)(r->reserved3));
+	fprintf(fp, "enableCDEject = %s (%s)\n", btos(s->enableCDEject), btof(r->enableCDEject));
+	fprintf(fp, "CDMediaValid = %s (%s)\n", btos(s->CDMediaValid), btof(r->CDMediaValid));
+	if (r->reserved4 != 0)
+		fprintf(fp, "reserved4 = 0x%02X (&0x%02X)\n", (int)(s->reserved4), (int)(r->reserved4));
+	fprintf(fp, "powerLEDBrite = 0x%02X (%s)\n", (int)(s->powerLEDBrite), btof(r->powerLEDBrite));
+	fprintf(fp, "backlightBrite = 0x%02X (%s)\n", (int)(s->backlightBrite), btof(r->backlightBrite));
+	if (r->reserved5 != 0)
+		fprintf(fp, "reserved5 = 0x%02X (&0x%02X)\n", (int)(s->reserved5), (int)(r->reserved5));
+	if (r->reserved6 != 0)
+		fprintf(fp, "reserved6 = 0x%02X (&0x%02X)\n", (int)(s->reserved6), (int)(r->reserved6));
+	fprintf(fp, "whiteOnBlack = %s (%s)\n", btos(s->whiteOnBlack), btof(r->whiteOnBlack));
+	if (r->reserved7 != 0)
+		fprintf(fp, "reserved7 = 0x%02X (&0x%02X)\n", (int)(s->reserved7), (int)(r->reserved7));
+	if (r->reserved8 != 0)
+		fprintf(fp, "reserved8 = 0x%02X (&0x%02X)\n", (int)(s->reserved8), (int)(r->reserved8));
+	fprintf(fp, "\n");
+};
+
+#ifdef __FreeBSD__
+static
+int
+scsicmd(scsi_device *device, char *cdb, int cdb_len, u_int32_t flags, u_int8_t * data_ptr, ssize_t * data_bytes)
+{
+	union ccb      *ccb;
+	int		error = 0;
+	int		retval;
+	int		retry_count = 0;
+	int		timeout = 5000;
+
+	ccb = cam_getccb(device);
+
+	if (ccb == NULL) {
+		warnx("scsicmd: error allocating ccb");
+		return (1);
+	}
+	bzero(&(&ccb->ccb_h)[1],
+	      sizeof(union ccb) - sizeof(struct ccb_hdr));
+
+
+	if (retry_count > 0)
+		flags |= CAM_PASS_ERR_RECOVER;
+
+	/* Disable freezing the device queue */
+	flags |= CAM_DEV_QFRZDIS;
+
+	/*
+	 * We should probably use csio_build_visit or something like that
+	 * here, but it's easier to encode arguments as you go. The
+	 * alternative would be skipping the CDB argument and then encoding
+	 * it here, since we've got the data buffer argument by now.
+	 */
+	bcopy(cdb, &ccb->csio.cdb_io.cdb_bytes, cdb_len);
+
+	cam_fill_csio(&ccb->csio,
+		       /* retries */ retry_count,
+		       /* cbfcnp */ NULL,
+		       /* flags */ flags,
+		       /* tag_action */ MSG_SIMPLE_Q_TAG,
+		       /* data_ptr */ data_ptr,
+		       /* dxfer_len */ *data_bytes,
+		       /* sense_len */ SSD_FULL_SIZE,
+		       /* cdb_len */ cdb_len,
+		       /* timeout */ timeout ? timeout : 5000);
+
+	if (((retval = cam_send_ccb(device, ccb)) < 0)
+	    || ((ccb->ccb_h.status & CAM_STATUS_MASK) != CAM_REQ_CMP)) {
+		const char	warnstr[] = "error sending command";
+
+		if (retval < 0)
+			warn(warnstr);
+		else
+			warnx(warnstr);
+
+		cam_error_print(device, ccb, CAM_ESF_ALL,
+				CAM_EPF_ALL, stderr);
+		error = 1;
+		goto scsicmd_bailout;
+	}
+scsicmd_bailout:
+
+	cam_freeccb(ccb);
+	return (error);
+}
+#elif defined(__linux__)
+static
+int
+scsicmd(scsi_device *device, char *cdb, int cdb_len, u_int32_t flags, u_int8_t * data_ptr, ssize_t * data_bytes)
+{
+	int status, step = 0;
+	struct sg_header sg_hddata, *sg_hd;
+	char *buf;
+	int size_in, size_out;
+	size_in = sizeof(*sg_hd);
+	if (flags & SCSI_DIR_IN)
+		size_in += *data_bytes;
+	size_out = sizeof(*sg_hd) + cdb_len;
+	if (flags & SCSI_DIR_OUT)
+		size_out += *data_bytes;
+
+	buf = calloc(1, sizeof(*sg_hd) + cdb_len + *data_bytes);
+	sg_hd = (struct sg_header *)buf;
+	sg_hd->reply_len = size_in;
+	sg_hd->twelve_byte = cdb_len == 12;
+	sg_hd->result = 0;
+	memcpy(buf + sizeof(*sg_hd), cdb, cdb_len);
+	if (flags & SCSI_DIR_OUT)
+		memcpy(buf + sizeof(*sg_hd) + cdb_len, data_ptr, *data_bytes);
+
+	status = write(device->fd, buf, size_out);
+	if (status < 0 ) goto scsicmd_error;
+	step++;
+
+	status = read(device->fd, sg_hd, size_in);
+	if (status < 0 ) goto scsicmd_error;
+	step++;
+	if (data_ptr)
+		memcpy(data_ptr, ((char*)sg_hd + sizeof(*sg_hd)), size_in - sizeof(*sg_hd));
+
+	return 0;
+scsicmd_error:
+	err(1, "SCSI device error on step %d %p", step, sg_hd); 
+	return -1;
+}
+#else
+#error Function needs to be implemented
+#endif
+
+static
+void 
+usage(char *p)
+{
+	warnx("%s dump <devname>", p);
+	warnx("%s unlock <devname>", p);
+	warnx("%s set <devname>", p);
+	warnx("%s erase <devname> [CipherName [FileWithKey]]", p);
+	warnx("%s readhsb <devname> block#", p);
+	warnx("%s writehsb <devname> block# FileWithDataToWrite", p);
+}
+
+static char *
+fgets_noecho(char * restrict str, int size, FILE * restrict stream) {
+	struct termios tattr;
+	tcflag_t lflag;
+	char *ret;
+	int fd;
+	
+	fd = fileno(stdin);
+	if (tcgetattr(fd, &tattr) != 0) {
+		warn("tcgetattr(): %m");
+		return (NULL);
+	}
+	lflag = tattr.c_lflag;
+	tattr.c_lflag &= ~ECHO;
+	if (tcsetattr(fd, TCSAFLUSH, &tattr) != 0) {
+		warn("tcsetattr(): %m");
+		return (NULL);
+	}
+	ret = fgets(str, size, stream);
+	tattr.c_lflag = lflag;
+	(void)tcsetattr(fd, TCSANOW, &tattr);
+	if (ret != NULL)
+		fputs("\n", stdout);
+	return (ret);
+}
+
+int
+main(int argc, char *argv[])
+{
+	char           *device = NULL;
+	int		unit = 0;
+	scsi_device *cam_dev = NULL;
+	int		error = 0;
+
+	char		name      [30];
+	char		*key = NULL;
+
+	//printf("sizeof wchar_t = %d\n", sizeof(wchar_t));
+	//assert(sizeof(wchar_t) == 2);
+
+	if (argc < 3) {
+		usage(argv[0]);
+		goto done;
+	};
+
+#ifdef __FreeBSD__
+	if (cam_get_device(argv[2], name, sizeof name, &unit)
+	    == -1)
+		errx(1, "%s", cam_errbuf);
+	device = strdup(name);
+
+
+	if ((cam_dev = cam_open_spec_device(device, unit, O_RDWR, NULL))
+	    == NULL)
+		errx(1, "%s", cam_errbuf);
+#elif defined(__linux__)
+	cam_dev = calloc(1,sizeof(*cam_dev));
+	cam_dev->fd = open(argv[2],O_RDWR);
+	if (cam_dev->fd < 0)
+		err(1, "SCSI device access error");
+#endif
+	struct sEncryptionStatus e = {.isValid = 0};
+	error = GetEncryptionStatus(cam_dev, &e);
+
+	if (strcmp(argv[1], "dump") == 0) {
+		struct sHandyStoreDescr h = {.isValid = 0};
+		error = GetHandyStoreSize(cam_dev, &h);
+		if ( error != 0) {
+			warnx("Handy Store size is not readable (error = %d)", error);
+		} else
+			warnx("Handy Store size %d blocks * %dB (max transfer size %d block)",
+			      h.LastHandyBlockAddress + 1, h.BlockLength, h.MaximumTransferLength);
+
+		print_EncryptionStatus(stderr, &e);
+
+		struct sHandyStoreB1 hb1 = {.isValid = 0};
+		error = ReadHandyStoreBlock1(cam_dev, &hb1);
+		if ( error != 0) {
+			warnx("Handy Store Block 1 is not readable (error = %d)", error);
+		} else
+			print_HDBlock1(stderr, &hb1);
+
+		struct sHandyStoreB2 hb2 = {.isValid = 0};
+		error = ReadHandyStoreBlock2(cam_dev, &hb2);
+		if ( error != 0) {
+			warnx("Handy Store Block 1 is not readable (error = %d)", error);
+		} else
+			print_HDBlock2(stderr, &hb2);
+
+		struct sDeviceConfigurationPage sdcp, sr;
+		error = GetDeviceConfigurationPage(cam_dev, &sdcp, &sr);
+		if (error != 0)
+			warnx("GetDeviceConfigurationPage cc = 0x%02X", error);
+		else
+			print_SDCP(stderr, &sdcp, &sr);
+
+		struct sOperationsPage ocp, or;
+		error = GetOperationsPage(cam_dev, &ocp, &or);
+		if (error != 0)
+			warnx("GetOperationsPage cc = 0x%02X", error);
+		else
+			print_OCP(stderr, &ocp, &or);
+
+	} else if (strcmp(argv[1], "unlock") == 0) {
+		if (e.SecurityState != 0x01) {
+			warnx("SecurityState %02X (%s) not compatible with unlock.", e.SecurityState, eIDtoStr(e.SecurityState));
+			goto done;
+		}
+		char		pwd       [512];
+		char		opw       [512];
+		size_t		ps     , il, ol, cc;
+
+		fputs("Enter device password: ", stdout);
+		fgets_noecho(pwd, sizeof(pwd) - 1, stdin);
+
+
+		ps = strlen(pwd);
+		if (ps >= 2 && pwd[ps - 2] == '\r' && pwd[ps - 1] == '\n') {
+			pwd[ps -= 2] = '\0';
+		} else if (ps >= 1 && pwd[ps - 1] == '\n') {
+			pwd[ps -= 1] = '\0';
+		}
+		il = ps;
+		ol = sizeof(opw);
+
+		cc = chconv("ASCII", "UCS-2LE", pwd, &il, opw, &ol);
+		error = Unlock(cam_dev, opw, 2 * ps);
+		warnx("Device status: %02X (%s)", error, eIDtoStr((int)error));
+		e.SecurityState = error;
+		goto done;
+
+	} else if (strcmp(argv[1], "set") == 0) {
+		if (e.SecurityState != 0x00 && e.SecurityState != 0x02) {
+			warnx("SecurityState %02X (%s) not compatible with unlock.", e.SecurityState, eIDtoStr(e.SecurityState));
+			goto done;
+		}
+		char		oldpwd    [512];
+		char		newpwd    [512];
+		char		newpwd2   [512];
+		char		oldopw    [512];
+		char		newopw    [512];
+		size_t		oldps  , newps, il, ol, cc;
+
+		fputs("Enter old device password: ", stdout);
+		fgets_noecho(oldpwd, sizeof(oldpwd) - 1, stdin);
+		fputs("Enter new device password: ", stdout);
+		fgets_noecho(newpwd, sizeof(newpwd) - 1, stdin);
+		fputs("Repeat new password: ", stdout);
+		fgets_noecho(newpwd2, sizeof(newpwd2) - 1, stdin);
+
+		if (strcmp(newpwd, newpwd2) != 0) {
+			warnx("Not same");
+			return 1;
+		};
+
+		oldps = strlen(oldpwd);
+		if (oldps >= 2 && oldpwd[oldps - 2] == '\r' && oldpwd[oldps - 1] == '\n') {
+			oldpwd[oldps -= 2] = '\0';
+		} else if (oldps >= 1 && oldpwd[oldps - 1] == '\n') {
+			oldpwd[oldps -= 1] = '\0';
+		}
+		il = oldps;
+		ol = sizeof(oldopw);
+
+		cc = chconv("ASCII", "UCS-2LE", oldpwd, &il, oldopw, &ol);
+
+		newps = strlen(newpwd);
+		if (newps >= 2 && newpwd[newps - 2] == '\r' && newpwd[newps - 1] == '\n') {
+			newpwd[newps -= 2] = '\0';
+		} else if (newps >= 1 && newpwd[newps - 1] == '\n') {
+			newpwd[newps -= 1] = '\0';
+		}
+		il = newps;
+		ol = sizeof(newopw);
+
+		cc = chconv("ASCII", "UCS-2LE", newpwd, &il, newopw, &ol);
+
+		error = ChangePassword(cam_dev, oldopw, 2 * oldps, newopw, 2 * newps);
+		warnx("Device status: %02X (%s)", error, eIDtoStr((int)error));
+	} else if (strcmp(argv[1], "erase") == 0) {
+		char		ask       [512];
+		char		newpwd    [512];
+		char		newpwd2   [512];
+		char		newopw    [512];
+		size_t		newps = 0;
+		size_t		il     , ol, cc;
+		int		CipherID = -1;
+		off_t		fsize = -1;
+
+		if (argc < 4 || argv[3] == NULL)
+			CipherID = 0;
+		else {
+			CipherID = StrtocID(argv[3]);
+			if (CipherID == -1) {
+				warnx("Unknown cipher '%s'", argv[3]);
+				goto done;
+			}
+			if (argc >= 4 && argv[4] != NULL) {
+				int d;
+				off_t rsize;
+
+				d = open(argv[4], O_RDONLY);
+				if (d < 0) {
+					warn("Can't open '%s':", argv[4]);
+					goto done;
+				}
+				fsize = lseek(d, 0, SEEK_END);
+				if (fsize < 0) {
+					warn("Key File Seek to end error:");
+					goto done;
+				}
+				if (lseek(d, 0, SEEK_SET) < 0) {
+					warn("Key File Seek to begin error:");
+					goto done;
+				}
+				if (fsize > 65536)
+					fsize = 65536;
+				key = calloc(fsize, 1);
+				if (key == NULL) {
+					warn("Calloc of key buffer (size %jd) failed", (intmax_t)fsize);
+					goto done;
+				}
+				rsize = read(d, key, fsize);
+				if (rsize != fsize) {
+					warn("Key read failed:");
+					goto done;
+				}
+				close(d);
+			}
+		}
+		fputs("Do you want secure erase ? (write 'YES!'): ", stdout);
+		fgets(ask, sizeof(ask) - 1, stdin);
+		if (strcmp(ask, "YES!\n") == 0) {
+
+			fputs("Enter new device password: ", stdout);
+			fgets_noecho(newpwd, sizeof(newpwd) - 1, stdin);
+			fputs("Repeat new password: ", stdout);
+			fgets_noecho(newpwd2, sizeof(newpwd2) - 1, stdin);
+
+			if (strcmp(newpwd, newpwd2) != 0) {
+				warnx("Not same");
+				goto done;
+			};
+
+			newps = strlen(newpwd);
+			if (newps >= 2 && newpwd[newps - 2] == '\r' && newpwd[newps - 1] == '\n') {
+				newpwd[newps -= 2] = '\0';
+			} else if (newps >= 1 && newpwd[newps - 1] == '\n') {
+				newpwd[newps -= 1] = '\0';
+			}
+			il = newps;
+			ol = sizeof(newopw);
+
+			cc = chconv("ASCII", "UCS-2LE", newpwd, &il, newopw, &ol);
+
+			error = SecureErase(cam_dev, CipherID, fsize, key);
+			warnx("Device status: %02X (%s)", error, eIDtoStr((int)error));
+		}
+	} else if (strcmp(argv[1], "readhsb") == 0) {
+		long int	bnumber = -1;
+		static unsigned char sector[512];
+		ssize_t		ssector = sizeof(sector);
+
+		if (argc < 4) {
+			usage(argv[0]);
+			goto done;
+		} else {
+			bnumber = atol(argv[3]);
+		}
+
+
+		error = ReadHandyStore(cam_dev, bnumber, sector, &ssector);
+		if (error != 0) {
+			goto done;
+		}
+		warnx("Handy store block %ld:", bnumber);
+		hexdump(sector, ssector, NULL);
+	} else if (strcmp(argv[1], "writehsb") == 0) {
+		long int bnumber = -1;
+		ssize_t ssector = -1;
+
+		if (argc < 5 || argv[3] == NULL || argv[4] == NULL) {
+			usage(argv[0]);
+			goto done;
+		} else {
+			bnumber = atol(argv[3]);
+			int d;
+			off_t rsize;
+
+			d = open(argv[4], O_RDONLY);
+			if (d < 0) {
+				warn("Can't open '%s':", argv[4]);
+				goto done;
+			}
+			ssector = lseek(d, 0, SEEK_END);
+			if (ssector < 0) {
+				warn("Data File Seek to end error:");
+				goto done;
+			}
+			if (lseek(d, 0, SEEK_SET) < 0) {
+				warn("Data File Seek to begin error:");
+				goto done;
+			}
+			key = calloc(ssector, 1);
+			if (key == NULL) {
+				warn("Calloc of sector buffer (size %jd) failed", (intmax_t)ssector);
+				goto done;
+			}
+			rsize = read(d, key, ssector);
+			if (rsize != ssector) {
+				warn("Data read failed:");
+				goto done;
+			}
+			close(d);
+		}
+
+
+		error = WriteHandyStore(cam_dev, bnumber, key, ssector);
+		if (error != 0) {
+			warnx("Handy store block %ld write failed: %d", bnumber, error);
+			goto done;
+		}
+	} else {
+		usage(argv[0]);
+	}
+
+done:
+	free(key);
+	if (cam_dev != NULL)
+#ifdef __FreeBSD__
+		cam_close_device(cam_dev)
+#elif defined(__linux__)
+	{
+		close(cam_dev->fd);
+		free(cam_dev);
+	}
+#endif
+		;
+
+	exit(error);
+}